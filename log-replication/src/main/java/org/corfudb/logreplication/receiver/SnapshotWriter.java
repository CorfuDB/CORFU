package org.corfudb.logreplication.receiver;

<<<<<<< HEAD
import org.corfudb.logreplication.MessageMetadata;
import org.corfudb.logreplication.MessageType;
import org.corfudb.logreplication.fsm.LogReplicationContext;
import org.corfudb.logreplication.transmitter.DataTransmitter;
=======
>>>>>>> 6570b24f
import org.corfudb.logreplication.transmitter.TxMessage;

<<<<<<< HEAD
import java.util.ArrayList;
import java.util.Comparator;
import java.util.HashMap;
import java.util.List;
import java.util.PriorityQueue;
import java.util.Set;
import java.util.UUID;
=======
import java.util.List;
>>>>>>> 6570b24f

public interface SnapshotWriter {

<<<<<<< HEAD
public class SnapshotWriter {
    private LogReplicationContext replicationContext;
    private Set<String> streams;
    CorfuRuntime rt;
    long proccessedMsgTs;
    HashMap<UUID, IStreamView> streamViewMap;
    private long srcGlobalSnapshot;
    private final MessageType MSG_TYPE = MessageType.SNAPSHOT_MESSAGE;

    SnapshotWriter(LogReplicationContext context) {
        replicationContext = context;
        rt = replicationContext.getCorfuRuntime();
        //streamUUIDs = streamUUIDs(replicationContext.getConfig().getStreamsToReplicate());
        // setup fullsyncUUID?
    }

    /**
     * clear all tables interested
     */
    void clearTables() {
        for (String stream : streams) {
            CorfuTable<String, String> corfuTable = rt.getObjectsView()
                    .build()
                    .setTypeToken(new TypeToken<CorfuTable<String, String>>() {
                    })
                    .setStreamName(stream)
                    .open();
            corfuTable.clear();
            corfuTable.close();
        }
    }

    /**
     * open all streams interested
     */
    void openStreams() {
        for (String stream : streams) {
            UUID streamID = CorfuRuntime.getStreamID(stream);
            IStreamView sv = rt.getStreamsView().getUnsafe(streamID);
            streamViewMap.put(streamID, sv);
        }
    }

    void processSMREntries(UUID streamId, List<SMREntry> entries) {
        for (SMREntry entry : entries) {
            streamViewMap.get(streamId).append(entry);
        }
    }

    /**
     * if the metadata has wrong message type or baseSnapshot, throw an exception
     * @param metadata
     * @return
     */
    void verifyMetadata(MessageMetadata metadata) {
    }

    // If the message is out of order, buffer it. If buffer is overflown, thrown an exception.
    // Will define the exception type later.
    // will use Maithem's api to query the msg to get the uuid and
    // list of smr entries
    void processTxMessage(TxMessage msg) throws Exception {
        MessageMetadata metadata = msg.getMetadata();
        verifyMetadata(metadata);
        TxMessage currentMsg = null;

        //List<SMREntry> entries; //get the entries from the msg
        //processSMREntries(streamID, entries);
    }

    /**
     *
     */
    void setup(long snapshot) {
       srcGlobalSnapshot = snapshot;
    }

    /**
     * The fullSyncQue guarantee the ordering of the messages.
     */
    void processFullSyncQue(long srcGlobalSnapshot) {
        clearTables();
        setup(srcGlobalSnapshot);
        //get message, call processTxMessage()
    }
=======
    void apply(TxMessage message);

    void apply(List<TxMessage> messages);
>>>>>>> 6570b24f
}<|MERGE_RESOLUTION|>--- conflicted
+++ resolved
@@ -1,15 +1,11 @@
 package org.corfudb.logreplication.receiver;
 
-<<<<<<< HEAD
 import org.corfudb.logreplication.MessageMetadata;
 import org.corfudb.logreplication.MessageType;
 import org.corfudb.logreplication.fsm.LogReplicationContext;
 import org.corfudb.logreplication.transmitter.DataTransmitter;
-=======
->>>>>>> 6570b24f
 import org.corfudb.logreplication.transmitter.TxMessage;
 
-<<<<<<< HEAD
 import java.util.ArrayList;
 import java.util.Comparator;
 import java.util.HashMap;
@@ -17,13 +13,9 @@
 import java.util.PriorityQueue;
 import java.util.Set;
 import java.util.UUID;
-=======
-import java.util.List;
->>>>>>> 6570b24f
 
 public interface SnapshotWriter {
 
-<<<<<<< HEAD
 public class SnapshotWriter {
     private LogReplicationContext replicationContext;
     private Set<String> streams;
@@ -109,9 +101,4 @@
         setup(srcGlobalSnapshot);
         //get message, call processTxMessage()
     }
-=======
-    void apply(TxMessage message);
-
-    void apply(List<TxMessage> messages);
->>>>>>> 6570b24f
 }