package org.corfudb.logreplication.receiver;

<<<<<<< HEAD
=======
import io.netty.buffer.ByteBuf;
>>>>>>> 668fb285
import io.netty.buffer.Unpooled;
import lombok.extern.slf4j.Slf4j;
import org.corfudb.logreplication.MessageMetadata;
import org.corfudb.logreplication.MessageType;
import org.corfudb.logreplication.transmitter.TxMessage;
<<<<<<< HEAD
import org.corfudb.protocols.logprotocol.MultiObjectSMREntry;
=======
>>>>>>> 668fb285
import org.corfudb.protocols.logprotocol.OpaqueEntry;
import org.corfudb.protocols.logprotocol.SMREntry;
import org.corfudb.runtime.CorfuRuntime;
import org.corfudb.runtime.collections.CorfuTable;
import com.google.common.reflect.TypeToken;
import org.corfudb.runtime.object.StreamViewSMRAdapter;
import org.corfudb.runtime.view.stream.IStreamView;

import javax.annotation.concurrent.NotThreadSafe;
<<<<<<< HEAD
import java.util.HashMap;
import java.util.List;
=======
import java.nio.ByteBuffer;
import java.util.Comparator;
import java.util.HashMap;
import java.util.List;
import java.util.PriorityQueue;
>>>>>>> 668fb285
import java.util.Set;
import java.util.UUID;

/**
<<<<<<< HEAD
 * Writing a snapshot fullsync data
=======
 * Writing a fullsync
>>>>>>> 668fb285
 * Open streams interested and append all entries
 */

@Slf4j
@NotThreadSafe
public class StreamsSnapshotWriter implements SnapshotWriter {
<<<<<<< HEAD
    HashMap<UUID, IStreamView> streamViewMap; // It contains all the streams registered for write to.
    CorfuRuntime rt;
    private long srcGlobalSnapshot; // The source snapshot timestamp

    private long recvSeq;
    // The sequence number of the message, it has received.
    // It is expecting the message in order of the sequence.

    StreamsSnapshotWriter(CorfuRuntime rt, Set<String> streams) {
        this.rt = rt;
        for (String stream : streams) {
            UUID streamID = CorfuRuntime.getStreamID(stream);
            IStreamView sv = rt.getStreamsView().getUnsafe(streamID);
            streamViewMap.put(streamID, sv);
        }
=======
    private List<UUID> streamUUIDs;
    private Set<String> streams;
    HashMap<UUID, StreamViewSMRAdapter> streamViewMap;
    CorfuRuntime rt;
    long proccessedMsgTs;
    final private int QUEUE_SIZE = 20;
    private PriorityQueue<TxMessage> msgQ;
    private long srcGlobalSnapshot;
    private long recvSeq;

    StreamsSnapshotWriter(CorfuRuntime rt, Set<String> streams) {
        this.rt = rt;
        this.streams = streams;
>>>>>>> 668fb285
    }

    /**
     * clear all tables registered
     */
    void clearTables() {
<<<<<<< HEAD
        for (UUID streamID : streamViewMap.keySet()) {
=======
        for (String stream : streams) {
            UUID streamID = CorfuRuntime.getStreamID(stream);
>>>>>>> 668fb285
            CorfuTable<String, String> corfuTable = rt.getObjectsView()
                    .build()
                    .setTypeToken(new TypeToken<CorfuTable<String, String>>() {
                    })
                    .setStreamID(streamID)
                    .open();
            corfuTable.clear();
            corfuTable.close();
        }
    }

    /**
<<<<<<< HEAD
     * If the metadata has wrong message type or baseSnapshot, throw an exception
=======
     * open all streams interested
     */
    void openStreams() {
        for (UUID streamID : streamUUIDs) {
            StreamViewSMRAdapter svAdapter = new StreamViewSMRAdapter(rt, rt.getStreamsView().getUnsafe(streamID));
            streamViewMap.put(streamID, svAdapter);
        }
    }

    /**
     * if the metadata has wrong message type or baseSnapshot, throw an exception
>>>>>>> 668fb285
     * @param metadata
     * @return
     */
    void verifyMetadata(MessageMetadata metadata) throws Exception {
<<<<<<< HEAD
        if (metadata.getMessageMetadataType() != MessageType.SNAPSHOT_MESSAGE ||
                metadata.getSnapshotTimestamp() != srcGlobalSnapshot) {
            log.error("snapshot expected {} != recv snapshot {}, metadata {}",
                    srcGlobalSnapshot, metadata.getSnapshotTimestamp(), metadata);
=======
        if (metadata.getFullSyncSeqNum() != recvSeq ||
                metadata.getSnapshotTimestamp() != srcGlobalSnapshot) {
            log.error("Expecting sequencer {} != recvSeq {} or snapshot expected {} != recv snapshot {}, metadata {}",
                    metadata.getFullSyncSeqNum(), recvSeq, srcGlobalSnapshot, metadata.getSnapshotTimestamp(), metadata);
>>>>>>> 668fb285
            throw new Exception("Message is out of order");
        }
    }

    /**
     *
     */
    void reset(long snapshot) {
       srcGlobalSnapshot = snapshot;
       recvSeq = 0;
<<<<<<< HEAD
    }

    /**
     * Convert an OpaqueEntry to an MultiObjectSMREntry and write to log.
     * @param opaqueEntry
     */
    void processOpaqueEntry(OpaqueEntry opaqueEntry) {
        MultiObjectSMREntry multiObjectSMREntry = new MultiObjectSMREntry();
        for (UUID uuid : opaqueEntry.getEntries().keySet()) {
            for (SMREntry smrEntry : opaqueEntry.getEntries().get(uuid)) {
                multiObjectSMREntry.addTo(uuid, smrEntry);
                streamViewMap.get(uuid).append(multiObjectSMREntry);
            }
        }
=======
>>>>>>> 668fb285
    }

    @Override
    public void apply(TxMessage message) throws Exception {
        verifyMetadata(message.getMetadata());
<<<<<<< HEAD
        if (message.getMetadata().getSnapshotSyncSeqNum() != recvSeq) {
            log.error("Expecting sequencer {} != recvSeq {}",
                    message.getMetadata().getSnapshotSyncSeqNum(), recvSeq);
            throw new Exception("Message is out of order");
        }

        OpaqueEntry opaqueEntry = OpaqueEntry.deserialize(Unpooled.wrappedBuffer(message.getData()));
        if (opaqueEntry.getEntries().keySet().size() != 1) {
            log.error("The opaqueEntry has more than one entry {}", opaqueEntry);
            return;
        }

        processOpaqueEntry(opaqueEntry);
        recvSeq++;
=======
        OpaqueEntry entry = OpaqueEntry.deserialize(Unpooled.wrappedBuffer(message.getData()));
        for (UUID uuid : entry.getEntries().keySet()) {
            for(SMREntry smrEntry : entry.getEntries().get(uuid)) {
                streamViewMap.get(uuid).append(smrEntry, null, null);
            }
        }
>>>>>>> 668fb285
    }

    @Override
    public void apply(List<TxMessage> messages) throws Exception {
        for (TxMessage msg : messages) {
            apply(msg);
        }
    }
}<|MERGE_RESOLUTION|>--- conflicted
+++ resolved
@@ -1,18 +1,11 @@
 package org.corfudb.logreplication.receiver;
 
-<<<<<<< HEAD
-=======
-import io.netty.buffer.ByteBuf;
->>>>>>> 668fb285
 import io.netty.buffer.Unpooled;
 import lombok.extern.slf4j.Slf4j;
 import org.corfudb.logreplication.MessageMetadata;
 import org.corfudb.logreplication.MessageType;
 import org.corfudb.logreplication.transmitter.TxMessage;
-<<<<<<< HEAD
 import org.corfudb.protocols.logprotocol.MultiObjectSMREntry;
-=======
->>>>>>> 668fb285
 import org.corfudb.protocols.logprotocol.OpaqueEntry;
 import org.corfudb.protocols.logprotocol.SMREntry;
 import org.corfudb.runtime.CorfuRuntime;
@@ -22,32 +15,19 @@
 import org.corfudb.runtime.view.stream.IStreamView;
 
 import javax.annotation.concurrent.NotThreadSafe;
-<<<<<<< HEAD
 import java.util.HashMap;
 import java.util.List;
-=======
-import java.nio.ByteBuffer;
-import java.util.Comparator;
-import java.util.HashMap;
-import java.util.List;
-import java.util.PriorityQueue;
->>>>>>> 668fb285
 import java.util.Set;
 import java.util.UUID;
 
 /**
-<<<<<<< HEAD
  * Writing a snapshot fullsync data
-=======
- * Writing a fullsync
->>>>>>> 668fb285
  * Open streams interested and append all entries
  */
 
 @Slf4j
 @NotThreadSafe
 public class StreamsSnapshotWriter implements SnapshotWriter {
-<<<<<<< HEAD
     HashMap<UUID, IStreamView> streamViewMap; // It contains all the streams registered for write to.
     CorfuRuntime rt;
     private long srcGlobalSnapshot; // The source snapshot timestamp
@@ -63,33 +43,13 @@
             IStreamView sv = rt.getStreamsView().getUnsafe(streamID);
             streamViewMap.put(streamID, sv);
         }
-=======
-    private List<UUID> streamUUIDs;
-    private Set<String> streams;
-    HashMap<UUID, StreamViewSMRAdapter> streamViewMap;
-    CorfuRuntime rt;
-    long proccessedMsgTs;
-    final private int QUEUE_SIZE = 20;
-    private PriorityQueue<TxMessage> msgQ;
-    private long srcGlobalSnapshot;
-    private long recvSeq;
-
-    StreamsSnapshotWriter(CorfuRuntime rt, Set<String> streams) {
-        this.rt = rt;
-        this.streams = streams;
->>>>>>> 668fb285
     }
 
     /**
      * clear all tables registered
      */
     void clearTables() {
-<<<<<<< HEAD
         for (UUID streamID : streamViewMap.keySet()) {
-=======
-        for (String stream : streams) {
-            UUID streamID = CorfuRuntime.getStreamID(stream);
->>>>>>> 668fb285
             CorfuTable<String, String> corfuTable = rt.getObjectsView()
                     .build()
                     .setTypeToken(new TypeToken<CorfuTable<String, String>>() {
@@ -102,36 +62,15 @@
     }
 
     /**
-<<<<<<< HEAD
      * If the metadata has wrong message type or baseSnapshot, throw an exception
-=======
-     * open all streams interested
-     */
-    void openStreams() {
-        for (UUID streamID : streamUUIDs) {
-            StreamViewSMRAdapter svAdapter = new StreamViewSMRAdapter(rt, rt.getStreamsView().getUnsafe(streamID));
-            streamViewMap.put(streamID, svAdapter);
-        }
-    }
-
-    /**
-     * if the metadata has wrong message type or baseSnapshot, throw an exception
->>>>>>> 668fb285
      * @param metadata
      * @return
      */
     void verifyMetadata(MessageMetadata metadata) throws Exception {
-<<<<<<< HEAD
         if (metadata.getMessageMetadataType() != MessageType.SNAPSHOT_MESSAGE ||
                 metadata.getSnapshotTimestamp() != srcGlobalSnapshot) {
             log.error("snapshot expected {} != recv snapshot {}, metadata {}",
                     srcGlobalSnapshot, metadata.getSnapshotTimestamp(), metadata);
-=======
-        if (metadata.getFullSyncSeqNum() != recvSeq ||
-                metadata.getSnapshotTimestamp() != srcGlobalSnapshot) {
-            log.error("Expecting sequencer {} != recvSeq {} or snapshot expected {} != recv snapshot {}, metadata {}",
-                    metadata.getFullSyncSeqNum(), recvSeq, srcGlobalSnapshot, metadata.getSnapshotTimestamp(), metadata);
->>>>>>> 668fb285
             throw new Exception("Message is out of order");
         }
     }
@@ -142,7 +81,6 @@
     void reset(long snapshot) {
        srcGlobalSnapshot = snapshot;
        recvSeq = 0;
-<<<<<<< HEAD
     }
 
     /**
@@ -157,14 +95,11 @@
                 streamViewMap.get(uuid).append(multiObjectSMREntry);
             }
         }
-=======
->>>>>>> 668fb285
     }
 
     @Override
     public void apply(TxMessage message) throws Exception {
         verifyMetadata(message.getMetadata());
-<<<<<<< HEAD
         if (message.getMetadata().getSnapshotSyncSeqNum() != recvSeq) {
             log.error("Expecting sequencer {} != recvSeq {}",
                     message.getMetadata().getSnapshotSyncSeqNum(), recvSeq);
@@ -179,14 +114,6 @@
 
         processOpaqueEntry(opaqueEntry);
         recvSeq++;
-=======
-        OpaqueEntry entry = OpaqueEntry.deserialize(Unpooled.wrappedBuffer(message.getData()));
-        for (UUID uuid : entry.getEntries().keySet()) {
-            for(SMREntry smrEntry : entry.getEntries().get(uuid)) {
-                streamViewMap.get(uuid).append(smrEntry, null, null);
-            }
-        }
->>>>>>> 668fb285
     }
 
     @Override
