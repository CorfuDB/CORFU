package org.corfudb.logreplication.infrastructure;

import lombok.Getter;
import lombok.Setter;
import lombok.extern.slf4j.Slf4j;
import org.corfudb.logreplication.proto.LogReplicationSiteInfo.GlobalManagerStatus;
import org.corfudb.logreplication.proto.LogReplicationSiteInfo.SiteConfigurationMsg;

import java.io.File;
import java.io.FileReader;
import java.io.IOException;
import java.util.HashMap;
import java.util.Map;
import java.util.Properties;
import java.util.Set;

import static java.lang.Thread.sleep;

@Slf4j
public class DefaultSiteManager extends CorfuReplicationSiteManagerAdapter {
    public static long epoch = 0;
    public static final int changeInterval = 5000;
    public static final String config_file = "/config/corfu/corfu_replication_config.properties";
    private static final String DEFAULT_PRIMARY_SITE_NAME = "primary_site";
    private static final String DEFAULT_STANDBY_SITE_NAME = "standby_site";
    private static final int NUM_NODES_PER_CLUSTER = 1;

    private static final String PRIMARY_SITE_NAME = "primary_site";
    private static final String STANDBY_SITE_NAME = "standby_site";
    private static final String PRIMARY_SITE_CORFU_PORTNUM = "primary_site_corfu_portnumber";
    private static final String STANDBY_SITE_CORFU_PORTNUM = "standby_site_corfu_portnumber";
    private static final String LOG_REPLICATION_SERVICE_PRIMARY_PORT_NUM = "primary_site_portnumber";
    private static final String LOG_REPLICATION_SERVICE_STANDBY_PORT_NUM = "standby_site_portnumber";


    private static final String PRIMARY_SITE_NODE = "primary_site_node";
    private static final String STANDBY_SITE_NODE = "standby_site_node";

    @Getter
    public SiteManagerCallback siteManagerCallback;

    Thread thread = new Thread(siteManagerCallback);

    DefaultSiteManager() {
    }

    public void start() {
<<<<<<< HEAD
        siteManagerCallback = new SiteManagerCallback(this);
        thread = new Thread(siteManagerCallback);
        thread.start();
=======
        if (siteFlip) {
            siteManagerCallback = new SiteManagerCallback(this);
            thread = new Thread(siteManagerCallback);
            thread.start();
        }
>>>>>>> 369235dc
    }

    public static CrossSiteConfiguration readConfig() throws IOException {
        CrossSiteConfiguration.SiteInfo primarySite;
        Map<String, CrossSiteConfiguration.SiteInfo> standbySites = new HashMap<>();
        try {
            File configFile = new File(config_file);
            FileReader reader = new FileReader(configFile);

            Properties props = new Properties();
            props.load(reader);

            Set<String> names = props.stringPropertyNames();

            // Setup primary site information
            primarySite = new CrossSiteConfiguration.SiteInfo(props.getProperty(PRIMARY_SITE_NAME, DEFAULT_PRIMARY_SITE_NAME), GlobalManagerStatus.ACTIVE);
            String corfuPortNum = props.getProperty(PRIMARY_SITE_CORFU_PORTNUM);
            String portNum = props.getProperty(LOG_REPLICATION_SERVICE_PRIMARY_PORT_NUM);


            for (int i = 0; i < NUM_NODES_PER_CLUSTER; i++) {
                String nodeName = PRIMARY_SITE_NODE + i;
                log.info("primary site ipaddress for node {}", nodeName);
                if (!names.contains(nodeName)) {
                    continue;
                }
                String ipAddress = props.getProperty(nodeName);
                log.info("primary site ipaddress {} for node {}", ipAddress, nodeName);
                CrossSiteConfiguration.NodeInfo nodeInfo = new CrossSiteConfiguration.NodeInfo(ipAddress, portNum, GlobalManagerStatus.ACTIVE, corfuPortNum);
                primarySite.nodesInfo.add(nodeInfo);
            }

            // Setup backup site information
            standbySites = new HashMap<>();
            standbySites.put(STANDBY_SITE_NAME, new CrossSiteConfiguration.SiteInfo(props.getProperty(STANDBY_SITE_NAME, DEFAULT_STANDBY_SITE_NAME), GlobalManagerStatus.STANDBY));
            corfuPortNum = props.getProperty(STANDBY_SITE_CORFU_PORTNUM);
            portNum = props.getProperty(LOG_REPLICATION_SERVICE_STANDBY_PORT_NUM);
            for (int i = 0; i < NUM_NODES_PER_CLUSTER; i++) {
                String nodeName = STANDBY_SITE_NODE + i;
                log.info("standby site ipaddress for node {}", nodeName);
                if (!names.contains(nodeName)) {
                    continue;
                }
                String ipAddress = props.getProperty(STANDBY_SITE_NODE + i);
                log.info("standby site ipaddress {} for node {}", ipAddress, i);
                CrossSiteConfiguration.NodeInfo nodeInfo = new CrossSiteConfiguration.NodeInfo(ipAddress, portNum, GlobalManagerStatus.STANDBY, corfuPortNum);
                standbySites.get(STANDBY_SITE_NAME).nodesInfo.add(nodeInfo);
            }

            reader.close();
            log.info("Primary Site Info {}; Backup Site Info {}", primarySite, standbySites);
            return new CrossSiteConfiguration(0, primarySite, standbySites);
        } catch (Exception e) {
            log.warn("Caught an exception while reading the config file: {}", e);
            throw e;
        }
    }


    public static SiteConfigurationMsg constructSiteConfigMsg() {
        CrossSiteConfiguration crossSiteConfiguration = null;
        SiteConfigurationMsg siteConfigurationMsg = null;

        try {
            crossSiteConfiguration = readConfig();
        } catch (Exception e) {
        }

        siteConfigurationMsg = crossSiteConfiguration.convert2msg();
        return siteConfigurationMsg;
    }

    @Override
    public SiteConfigurationMsg querySiteConfig() {
        if (siteConfigMsg == null) {
            siteConfigMsg = constructSiteConfigMsg();
        }
        return siteConfigMsg;
    }

    /**
     * Change one of the standby as the primary and primary become the standby
     * @return
     */
    public static CrossSiteConfiguration changePrimary(CrossSiteConfiguration siteConfig) {
        CrossSiteConfiguration.SiteInfo oldPrimary = new CrossSiteConfiguration.SiteInfo(siteConfig.getPrimarySite(),
                GlobalManagerStatus.STANDBY);
        Map<String, CrossSiteConfiguration.SiteInfo> standbys = new HashMap<>();
        CrossSiteConfiguration.SiteInfo newPrimary = null;
        CrossSiteConfiguration.SiteInfo standby;

        standbys.put(oldPrimary.getSiteId(), oldPrimary);
        for (String endpoint : siteConfig.getStandbySites().keySet()) {
            CrossSiteConfiguration.SiteInfo info = siteConfig.getStandbySites().get(endpoint);
            if (newPrimary == null) {
                newPrimary = new CrossSiteConfiguration.SiteInfo(info, GlobalManagerStatus.ACTIVE);
            } else {
                standby = new CrossSiteConfiguration.SiteInfo(info, GlobalManagerStatus.STANDBY);
                standbys.put(standby.getSiteId(), standby);
            }
        }

        CrossSiteConfiguration newSiteConf = new CrossSiteConfiguration(1, newPrimary, standbys);
        return newSiteConf;
    }

    /**
     * Testing purpose to generate site role change.
     */
    public static class SiteManagerCallback implements Runnable {
        public boolean siteFlip = false;
        DefaultSiteManager siteManager;

        SiteManagerCallback(DefaultSiteManager siteManagerAdapter) {
            this.siteManager = siteManagerAdapter;
        }

        @Override
        public void run() {
            while (true) {
                try {
<<<<<<< HEAD
                    sleep(changeInveral);
                    if (siteFlip) {
                        CrossSiteConfiguration newConfig = changePrimary(siteManager.getSiteConfig());
                        siteManager.updateSiteConfig(newConfig.convert2msg());
                        System.out.print("\n*** change the site config");
                        siteFlip = false;
=======
                    sleep(changeInterval);
                    if (shouldChangeOnce) {
                        CrossSiteConfiguration newConfig = changePrimary(siteManager.getSiteConfig());
                        siteManager.updateSiteConfig(newConfig.convert2msg());
                        shouldChangeOnce = false;
>>>>>>> 369235dc
                    }
                } catch (Exception e) {
                    log.error("caught an exception " + e);
                }
            }
        }
    }
}<|MERGE_RESOLUTION|>--- conflicted
+++ resolved
@@ -45,17 +45,9 @@
     }
 
     public void start() {
-<<<<<<< HEAD
         siteManagerCallback = new SiteManagerCallback(this);
         thread = new Thread(siteManagerCallback);
         thread.start();
-=======
-        if (siteFlip) {
-            siteManagerCallback = new SiteManagerCallback(this);
-            thread = new Thread(siteManagerCallback);
-            thread.start();
-        }
->>>>>>> 369235dc
     }
 
     public static CrossSiteConfiguration readConfig() throws IOException {
@@ -177,20 +169,12 @@
         public void run() {
             while (true) {
                 try {
-<<<<<<< HEAD
                     sleep(changeInveral);
                     if (siteFlip) {
                         CrossSiteConfiguration newConfig = changePrimary(siteManager.getSiteConfig());
                         siteManager.updateSiteConfig(newConfig.convert2msg());
                         System.out.print("\n*** change the site config");
                         siteFlip = false;
-=======
-                    sleep(changeInterval);
-                    if (shouldChangeOnce) {
-                        CrossSiteConfiguration newConfig = changePrimary(siteManager.getSiteConfig());
-                        siteManager.updateSiteConfig(newConfig.convert2msg());
-                        shouldChangeOnce = false;
->>>>>>> 369235dc
                     }
                 } catch (Exception e) {
                     log.error("caught an exception " + e);
