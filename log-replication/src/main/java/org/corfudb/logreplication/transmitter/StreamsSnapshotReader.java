--- conflicted
+++ resolved
@@ -29,13 +29,8 @@
 /**
  *  Default snapshot reader implementation
  *
-<<<<<<< HEAD
- *  This implementation provides log entries at the stream level (no coalesced state).
- *
-=======
  *  This implementation provides reads at the stream level (no coalesced state).
  *  It generates TxMessages which will be transmitted by the SnapshotListener (provided by the application).
->>>>>>> d37533dc
  */
 public class StreamsSnapshotReader implements SnapshotReader {
     //Todo: will change the max_batch_size while Maithem finish the new API
