package org.corfudb.infrastructure;

import com.codahale.metrics.Timer;
import com.google.common.collect.ImmutableMap;
import io.netty.channel.ChannelHandlerContext;
import lombok.Builder;
import lombok.Builder.Default;
import lombok.Getter;
import lombok.Setter;
import lombok.extern.slf4j.Slf4j;
import org.corfudb.infrastructure.SequencerServerCache.ConflictTxStream;
import org.corfudb.protocols.wireprotocol.CorfuMsg;
import org.corfudb.protocols.wireprotocol.CorfuMsgType;
import org.corfudb.protocols.wireprotocol.CorfuPayloadMsg;
import org.corfudb.protocols.wireprotocol.SequencerMetrics;
import org.corfudb.protocols.wireprotocol.SequencerMetrics.SequencerStatus;
import org.corfudb.protocols.wireprotocol.SequencerTailsRecoveryMsg;
import org.corfudb.protocols.wireprotocol.Token;
import org.corfudb.protocols.wireprotocol.TokenRequest;
import org.corfudb.protocols.wireprotocol.TokenResponse;
import org.corfudb.protocols.wireprotocol.TokenType;
import org.corfudb.protocols.wireprotocol.TxResolutionInfo;
import org.corfudb.runtime.view.Address;
import org.corfudb.runtime.view.Layout;
import org.corfudb.util.CorfuComponent;
import org.corfudb.util.MetricsUtils;
import org.corfudb.util.Utils;

import java.lang.invoke.MethodHandles;
import java.util.ArrayList;
import java.util.Collections;
import java.util.HashMap;
import java.util.List;
import java.util.Map;
import java.util.Set;
import java.util.UUID;
import java.util.concurrent.ExecutorService;
import java.util.concurrent.Executors;

/**
 * This server implements the sequencer functionality of Corfu.
 *
 * <p>It currently supports a single operation, which is a incoming request:
 *
 * <p>TOKEN_REQ - Request the next address.
 *
 * <p>The sequencer server maintains the current tail of the log, the current
 * tail of every stream, and a cache of timestamps of updates on recent
 * conflict-parameters.
 *
 * <p>A token request can be of several sub-types, which are defined in
 * {@link TokenRequest}:
 *
 * <p>{@link TokenRequest::TK_QUERY} - used for only querying the current tail
 * of the log and/or the tails of specific streams
 *
 * <p>{@link TokenRequest::TK_RAW} - reserved for getting a "raw" token in the
 * global log
 *
 * <p>{@link TokenRequest::TK_MULTI_STREAM} - used for logging across one or
 * more streams
 *
 * <p>{@link TokenRequest::TK_TX} - used for reserving an address for transaction
 * commit.
 *
 * <p>The transaction commit is the most sophisticated functaionality of the
 * sequencer. The sequencer reserves an address for the transaction
 * only on if it knows that it can commit.
 *
 * <p>The TK_TX request contains a conflict-set and a write-set. The sequencer
 * checks the conflict-set against the stream-tails and against the
 * conflict-parameters timestamp cache it maintains. If the transaction
 * commits, the sequencer updates the tails of all the streams and the cache
 * of conflict parameters.
 *
 * <p>Created by mwei on 12/8/15.
 */
@Slf4j
public class SequencerServer extends AbstractServer {

    /**
     * Inherit from CorfuServer a server context.
     */
    private final ServerContext serverContext;

    /**
     * - {@link SequencerServer::globalLogTail}:
     * global log first available position (initially, 0).
     */
    @Getter
    private long globalLogTail = Address.getMinAddress();

    private long trimMark = Address.NON_ADDRESS;

    /**
     * - {@link SequencerServer::streamTailToGlobalTailMap}:
     * per streams map to last issued global-log position. used for backpointers.
     */
    private final Map<UUID, Long> streamTailToGlobalTailMap = new HashMap<>();

    /**
     * A map to cache the name of timers to avoid creating timer names on each call.
     */
    private final Map<Byte, String> timerNameCache = new HashMap<>();

    /**
     * Handler for this server.
     */
    @Getter
    private final CorfuMsgHandler handler = CorfuMsgHandler.generateHandler(MethodHandles.lookup(), this);

    @Getter
    private final SequencerServerCache cache;

    @Getter
    @Setter
    private volatile long sequencerEpoch = Layout.INVALID_EPOCH;

    /**
     * The lower bound of the consecutive epoch range that this sequencer
     * observes as the primary sequencer. i.e. this sequencer has been the
     * primary sequencer for all the consecutive epochs from this epoch to
     * {@link this#sequencerEpoch}
     */
    @Getter
    private long epochRangeLowerBound = Layout.INVALID_EPOCH;

    private final ExecutorService executor;

    /**
     * Returns a new SequencerServer.
     *
     * @param serverContext context object providing parameters and objects
     */
    public SequencerServer(ServerContext serverContext) {
        this.serverContext = serverContext;
<<<<<<< HEAD
        Config config = Config.parse(serverContext.getServerConfig());

        this.executor = Executors.newFixedThreadPool(
                serverContext.getSequencerThreadCount(),
                new ServerThreadFactory("sequencer-", new ServerThreadFactory.ExceptionHandler())
        );

        globalLogTail.set(config.getInitialToken());

        this.cache = new SequencerServerCache(config.getCacheSize());
=======
        Map<String, Object> opts = serverContext.getServerConfig();

        // Sequencer server is single threaded by current design
        this.executor = Executors.newSingleThreadExecutor(
                new ServerThreadFactory("sequencer-", new ServerThreadFactory.ExceptionHandler()));

        long initialToken = Utils.parseLong(opts.get("--initial-token"));
        if (Address.nonAddress(initialToken)) {
            globalLogTail = 0L;
        } else {
            globalLogTail = initialToken;
        }

        long cacheSize = serverContext.getSequencerCacheSize();
        this.cache = new SequencerServerCache(cacheSize);
>>>>>>> 90e782c3

        setUpTimerNameCache();
    }

    @Override
    public boolean isServerReadyToHandleMsg(CorfuMsg msg) {
        if (getState() != ServerState.READY){
            return false;
        }

        if ((sequencerEpoch != serverContext.getServerEpoch())
                && (!msg.getMsgType().equals(CorfuMsgType.BOOTSTRAP_SEQUENCER))) {
            log.warn("Rejecting msg at sequencer : sequencerStateEpoch:{}, serverEpoch:{}, "
                    + "msg:{}", sequencerEpoch, serverContext.getServerEpoch(), msg);
            return false;
        }
        return true;
    }

    @Override
    public ExecutorService getExecutor() {
        return executor;
    }

    /**
     * Initialized the HashMap with the name of timers for different types of requests
     */
    private void setUpTimerNameCache() {
        timerNameCache.put(TokenRequest.TK_QUERY, CorfuComponent.INFRA_SEQUENCER + "query-token");
        timerNameCache.put(TokenRequest.TK_RAW, CorfuComponent.INFRA_SEQUENCER + "raw-token");
        timerNameCache.put(TokenRequest.TK_MULTI_STREAM, CorfuComponent.INFRA_SEQUENCER + "multi-stream-token");
        timerNameCache.put(TokenRequest.TK_TX, CorfuComponent.INFRA_SEQUENCER + "tx-token");
    }

    /**
     * Checks if an epoch is within a consecutive closed range
     * [{@link this#epochRangeLowerBound}, {@link this#sequencerEpoch}].
     *
     * This sequencer serves as the primary sequencer for all the
     * consecutive epochs in this range.
     *
     * @param epoch epoch to verify
     * @return true if this epoch is in the range, false otherwise
     */
    private boolean isEpochInRange(long epoch) {
        return epoch >= epochRangeLowerBound && epoch <= sequencerEpoch;
    }

    /**
     * If the request submits a timestamp (a global offset) that is less than one of the
     * global offsets of a streams specified in the request, then abort; otherwise commit.
     *
     * @param txInfo info provided by corfuRuntime for conflict resolution:
     *               - timestamp : the snapshot (global) offset that this TX reads
     *               - conflictSet: conflict set of the txn.
     *               if any conflict-param (or stream, if empty) in this set has a later
     *               timestamp than the snapshot, abort
     * @return an instance of transaction resolution response
     */
    private TxResolutionResponse txnCanCommit(TxResolutionInfo txInfo) {
        log.trace("Commit-req[{}]", txInfo);
        final Token txSnapshotTimestamp = txInfo.getSnapshotTimestamp();

        // A transaction can start with a timestamp issued from a previous
        // epoch, so we need to reject transactions that have a snapshot
        // timestamp's epoch less than the epochRangeLowerBound since we are
        // sure this sequencer is always the primary sequencer after this epoch.
        long txSnapshotEpoch = txSnapshotTimestamp.getEpoch();
        if (!isEpochInRange(txSnapshotEpoch)) {
            log.debug("ABORT[{}] snapshot-ts[{}] current epoch[{}] lower bound[{}]",
                    txInfo, txSnapshotTimestamp, sequencerEpoch, epochRangeLowerBound);
            return new TxResolutionResponse(TokenType.TX_ABORT_NEWSEQ);
        }

        if (txSnapshotTimestamp.getSequence() < trimMark) {
            log.debug("ABORT[{}] snapshot-ts[{}] trimMark-ts[{}]", txInfo, txSnapshotTimestamp, trimMark);
            return new TxResolutionResponse(TokenType.TX_ABORT_SEQ_TRIM);
        }

        for (Map.Entry<UUID, Set<byte[]>> conflictStream : txInfo.getConflictSet().entrySet()) {

            // if conflict-parameters are present, check for conflict based on conflict-parameter
            // updates
            Set<byte[]> conflictParamSet = conflictStream.getValue();
            //check for conflict based on streams updates
            if (conflictParamSet == null || conflictParamSet.isEmpty()) {
                UUID streamId = conflictStream.getKey();
                Long sequence = streamTailToGlobalTailMap.get(streamId);
                if (sequence != null && sequence > txSnapshotTimestamp.getSequence()) {
                    log.debug("ABORT[{}] conflict-stream[{}](ts={})", txInfo, Utils.toReadableId(streamId), sequence);
                    return new TxResolutionResponse(TokenType.TX_ABORT_CONFLICT);
                }
                continue;
            }

            // for each key pair, check for conflict; if not present, check against the wildcard
            for (byte[] conflictParam : conflictParamSet) {

                Long keyAddress = cache.getIfPresent(new ConflictTxStream(conflictStream.getKey(), conflictParam));

                log.trace("Commit-ck[{}] conflict-key[{}](ts={})", txInfo, conflictParam, keyAddress);

                if (keyAddress != null && keyAddress > txSnapshotTimestamp.getSequence()) {
                    log.debug("ABORT[{}] conflict-key[{}](ts={})", txInfo, conflictParam, keyAddress);
                    return new TxResolutionResponse(
                            TokenType.TX_ABORT_CONFLICT,
                            keyAddress,
                            conflictParam,
                            conflictStream.getKey()
                    );
                }

                // The maxConflictNewSequencer is modified whenever a server is elected
                // as the 'new' sequencer, we immediately set its value to the max timestamp
                // evicted from the cache at that time. If a txSnapshotTimestamp falls
                // under this threshold we can report that the cause of abort is due to
                // a NEW_SEQUENCER (not able to hold these in its cache).
                long maxConflictNewSequencer = cache.getMaxConflictNewSequencer();
                if (txSnapshotTimestamp.getSequence() < maxConflictNewSequencer) {
                    log.debug("ABORT[{}] snapshot-ts[{}] WILDCARD New Sequencer ts=[{}]",
                            txInfo, txSnapshotTimestamp, maxConflictNewSequencer);
                    return new TxResolutionResponse(TokenType.TX_ABORT_NEWSEQ);
                }

                // If the txSnapshotTimestamp did not fall under the new sequencer threshold
                // but it does fall under the latest evicted timestamp we report the cause of
                // abort as SEQUENCER_OVERFLOW
                long maxConflictWildcard = cache.getMaxConflictWildcard();
                if (txSnapshotTimestamp.getSequence() < maxConflictWildcard) {
                    log.debug("ABORT[{}] snapshot-ts[{}] WILDCARD ts=[{}]",
                            txInfo, txSnapshotTimestamp, maxConflictWildcard);
                    return new TxResolutionResponse(TokenType.TX_ABORT_SEQ_OVERFLOW);
                }
            }
        }

        return new TxResolutionResponse(TokenType.NORMAL);
    }

    /**
     * Service a query request.
     *
     * <p>This returns information about the tail of the
     * log and/or streams without changing/allocating anything.
     *
     * @param msg corfu message containing token query
     * @param ctx netty ChannelHandlerContext
     * @param r   server router
     */
    private void handleTokenQuery(CorfuPayloadMsg<TokenRequest> msg,
                                  ChannelHandlerContext ctx, IServerRouter r) {
        TokenRequest req = msg.getPayload();
        List<UUID> streams = req.getStreams();
        List<Long> streamTails;
        Token token;
        if (req.getStreams().isEmpty()) {
            // Global tail query
            token = new Token(sequencerEpoch, globalLogTail - 1);
            streamTails = Collections.emptyList();
        } else if (req.getStreams().size() == 1) {
            // single stream query
            token = new Token(sequencerEpoch, streamTailToGlobalTailMap.getOrDefault(streams.get(0), Address.NON_EXIST));
            streamTails = Collections.emptyList();
        } else {
            // multiple stream query, the token is populated with the global tail and the tail queries are stored in
            // streamTails
            token = new Token(sequencerEpoch, globalLogTail - 1);
            streamTails = new ArrayList<>(streams.size());
            for (UUID stream : streams) {
                streamTails.add(streamTailToGlobalTailMap.getOrDefault(stream, Address.NON_EXIST));
            }
        }

        r.sendResponse(ctx, msg, CorfuMsgType.TOKEN_RES.payloadMsg(new TokenResponse(
                TokenType.NORMAL, TokenResponse.NO_CONFLICT_KEY,
                TokenResponse.NO_CONFLICT_STREAM, token, Collections.emptyMap(), streamTails)));

    }

    @ServerHandler(type = CorfuMsgType.SEQUENCER_TRIM_REQ)
    public void trimCache(CorfuPayloadMsg<Long> msg, ChannelHandlerContext ctx, IServerRouter r) {
        log.info("trimCache: Starting cache eviction");
        if (trimMark < msg.getPayload()) {
            // Advance the trim mark, if the new trim request has a higher trim mark.
            trimMark = msg.getPayload();
            cache.invalidateUpTo(trimMark);
        }

        r.sendResponse(ctx, msg, CorfuMsgType.ACK.msg());
    }

    /**
     * Service an incoming request to reset the sequencer.
     */
    @ServerHandler(type = CorfuMsgType.BOOTSTRAP_SEQUENCER)
    public void resetServer(CorfuPayloadMsg<SequencerTailsRecoveryMsg> msg,
                                         ChannelHandlerContext ctx, IServerRouter r) {
        final long initialToken = msg.getPayload().getGlobalTail();
        final Map<UUID, Long> streamTails = msg.getPayload().getStreamTails();
        final long bootstrapMsgEpoch = msg.getPayload().getSequencerEpoch();

        // Boolean flag to denote whether this bootstrap message is just updating an existing
        // primary sequencer with the new epoch (if set to true) or bootstrapping a currently
        // NOT_READY sequencer.
        final boolean bootstrapWithoutTailsUpdate = msg.getPayload()
                .getBootstrapWithoutTailsUpdate();

        // If sequencerEpoch is -1 (startup) OR bootstrapMsgEpoch is not the consecutive epoch of
        // the sequencerEpoch then the sequencer should not accept bootstrapWithoutTailsUpdate
        // bootstrap messages.
        if (bootstrapWithoutTailsUpdate
                && (sequencerEpoch == Layout.INVALID_EPOCH || bootstrapMsgEpoch != sequencerEpoch + 1)) {

            log.warn("Cannot update existing sequencer. Require full bootstrap. SequencerEpoch : {}, MsgEpoch : {}",
                    sequencerEpoch, bootstrapMsgEpoch
            );

            r.sendResponse(ctx, msg, CorfuMsgType.NACK.msg());
            return;
        }

        // Stale bootstrap request should be discarded.
        if (serverContext.getSequencerEpoch() >= bootstrapMsgEpoch) {
            log.info("Sequencer already bootstrapped at epoch {}. Discarding bootstrap request with epoch {}",
                    sequencerEpoch, bootstrapMsgEpoch
            );

            r.sendResponse(ctx, msg, CorfuMsgType.NACK.msg());
            return;
        }

        // If the sequencer is reset, then we can't know when was
        // the latest update to any stream or conflict parameter.
        // hence, we will accept any bootstrap message with a higher epoch and forget any existing
        // token count or stream tails.
        //
        // Note, this is correct, but conservative (may lead to false abort).
        // It is necessary because we reset the sequencer.
        if (!bootstrapWithoutTailsUpdate) {
            // Evict all entries from the cache. This eviction triggers the callback modifying the maxConflictWildcard.
            cache.invalidateAll();
            globalLogTail = initialToken;
            cache.updateMaxConflictAddress(initialToken - 1);

            // Clear the existing map as it could have been populated by an earlier reset.
            streamTailToGlobalTailMap.clear();
            streamTailToGlobalTailMap.putAll(streamTails);
        }

        // Update epochRangeLowerBound if the bootstrap epoch is not consecutive.
        if (epochRangeLowerBound == Layout.INVALID_EPOCH || bootstrapMsgEpoch != sequencerEpoch + 1) {
            epochRangeLowerBound = bootstrapMsgEpoch;
        }

        // Mark the sequencer as ready after the tails have been populated.
        sequencerEpoch = bootstrapMsgEpoch;
        serverContext.setSequencerEpoch(bootstrapMsgEpoch);

        log.info("Sequencer reset with token = {}, size {} streamTailToGlobalTailMap = {}, sequencerEpoch = {}",
                globalLogTail, streamTailToGlobalTailMap.size(), streamTailToGlobalTailMap, sequencerEpoch);
        r.sendResponse(ctx, msg, CorfuMsgType.ACK.msg());
    }

    /**
     * Service an incoming metrics request with the metrics response.
     */
    @ServerHandler(type = CorfuMsgType.SEQUENCER_METRICS_REQUEST)
    public void handleMetricsRequest(CorfuMsg msg, ChannelHandlerContext ctx, IServerRouter r) {
        // Sequencer Ready flag is set to true as this message will be responded to only if the
        // sequencer is in a ready state.
        SequencerMetrics sequencerMetrics = new SequencerMetrics(SequencerStatus.READY);
        r.sendResponse(ctx, msg, new CorfuPayloadMsg<>(CorfuMsgType.SEQUENCER_METRICS_RESPONSE, sequencerMetrics));
    }

    /**
     * Service an incoming token request.
     */
    @ServerHandler(type = CorfuMsgType.TOKEN_REQ)
    public void tokenRequest(CorfuPayloadMsg<TokenRequest> msg,
                                          ChannelHandlerContext ctx, IServerRouter r) {
        log.trace("Token request. Msg: {}", msg);

        TokenRequest req = msg.getPayload();
        final Timer timer = getTimer(req.getReqType());

        // dispatch request handler according to request type while collecting the timer metrics
        try (Timer.Context context = MetricsUtils.getConditionalContext(timer)) {
            switch (req.getReqType()) {
                case TokenRequest.TK_QUERY:
                    handleTokenQuery(msg, ctx, r);
                    return;

                case TokenRequest.TK_RAW:
                    handleRawToken(msg, ctx, r);
                    return;

                case TokenRequest.TK_TX:
                    handleTxToken(msg, ctx, r);
                    return;

                default:
                    handleAllocation(msg, ctx, r);
                    return;
            }
        }
    }

    /**
     * Return a timer based on the type of request. It will take the name from the cache
     * initialized at construction of the sequencer server to avoid String concatenation.
     *
     * @param reqType type of a {@link TokenRequest} instance
     * @return an instance {@link Timer} corresponding to the provided {@param reqType}
     */
    private Timer getTimer(byte reqType) {
        final String timerName = timerNameCache.getOrDefault(reqType, CorfuComponent.INFRA_SEQUENCER + "unknown");
        return ServerContext.getMetrics().timer(timerName);
    }

    /**
     * this method serves log-tokens for a raw log implementation.
     * it simply extends the global log tail and returns the global-log token
     *
     * @param msg corfu message containing raw token
     * @param ctx netty ChannelHandlerContext
     * @param r   server router
     */
    private void handleRawToken(CorfuPayloadMsg<TokenRequest> msg, ChannelHandlerContext ctx, IServerRouter r) {
        final TokenRequest req = msg.getPayload();

        // The global tail points to an open slot, not the last written slot,
        // so return the new token with current global tail and then update it.
        Token token = new Token(sequencerEpoch, globalLogTail);
        globalLogTail += req.getNumTokens();
        r.sendResponse(ctx, msg, CorfuMsgType.TOKEN_RES.payloadMsg(
                new TokenResponse(token, Collections.emptyMap())));
    }

    /**
     * this method serves token-requests for transaction-commit entries.
     *
     * <p>it checks if the transaction can commit.
     * - if the transaction must abort,
     * then a 'error token' containing an Address.ABORTED address is returned.
     * - if the transaction may commit,
     * then a normal allocation of log position(s) is pursued.
     *
     * @param msg corfu message containing transaction token
     * @param ctx netty ChannelHandlerContext
     * @param r   server router
     */
    private void handleTxToken(CorfuPayloadMsg<TokenRequest> msg, ChannelHandlerContext ctx, IServerRouter r) {
        final TokenRequest req = msg.getPayload();

        // in the TK_TX request type, the sequencer is utilized for transaction conflict-resolution.
        // Token allocation is conditioned on commit.
        // First, we check if the transaction can commit.
        TxResolutionResponse txResolutionResponse = txnCanCommit(req.getTxnResolution());
        if (txResolutionResponse.getTokenType() != TokenType.NORMAL) {
            // If the txn aborts, then DO NOT hand out a token.
            Token newToken = new Token(sequencerEpoch, txResolutionResponse.getAddress());
            r.sendResponse(ctx, msg, CorfuMsgType.TOKEN_RES.payloadMsg(new TokenResponse(
                    txResolutionResponse.getTokenType(),
                    txResolutionResponse.getConflictingKey(),
                    txResolutionResponse.getConflictingStream(),
                    newToken, Collections.emptyMap(), Collections.emptyList())));
            return;
        }

        // if we get here, this means the transaction can commit.
        // handleAllocation() does the actual allocation of log position(s)
        // and returns the response
        handleAllocation(msg, ctx, r);
    }

    /**
     * this method does the actual allocation of log addresses,
     * it also maintains stream-tails, returns a map of stream-tails for backpointers,
     * and maintains a conflict-parameters map.
     *
     * @param msg corfu message containing allocation
     * @param ctx netty ChannelHandlerContext
     * @param r   server router
     */
    private void handleAllocation(CorfuPayloadMsg<TokenRequest> msg, ChannelHandlerContext ctx, IServerRouter r) {
        final TokenRequest req = msg.getPayload();

        // extend the tail of the global log by the requested # of tokens
        // currentTail is the first available position in the global log
        long newTail = globalLogTail + req.getNumTokens();

        // for each streams:
        //   1. obtain the last back-pointer for this streams, if exists; -1L otherwise.
        //   2. record the new global tail as back-pointer for this streams.
        //   3. extend the tail by the requested # tokens.
        ImmutableMap.Builder<UUID, Long> backPointerMap = ImmutableMap.builder();
        for (UUID id : req.getStreams()) {

            // step 1. and 2. (comment above)
            streamTailToGlobalTailMap.compute(id, (k, v) -> {
                if (v == null) {
                    backPointerMap.put(k, Address.NON_EXIST);
                    return newTail - 1;
                } else {
                    backPointerMap.put(k, v);
                    return newTail - 1;
                }
            });
        }

        // update the cache of conflict parameters
        if (req.getTxnResolution() != null) {
            req.getTxnResolution()
                    .getWriteConflictParams()
                    .forEach((key, value) -> {
                        // insert an entry with the new timestamp using the
                        // hash code based on the param and the stream id.
                        value.forEach(conflictParam ->
                                cache.put(new ConflictTxStream(key, conflictParam), newTail - 1));
                    });
        }

        log.trace("token {} backpointers {}", globalLogTail, backPointerMap.build());

        // return the token response with the global tail and the streams backpointers
        Token token = new Token(sequencerEpoch, globalLogTail);
        globalLogTail = newTail;
        r.sendResponse(ctx, msg, CorfuMsgType.TOKEN_RES.payloadMsg(
                new TokenResponse(token, backPointerMap.build())));
    }

    @Override
    public void shutdown() {
        super.shutdown();
    }

    /**
     * Sequencer server configuration
     */
    @Builder
    @Getter
    public static class Config {
        private static final long DEFAULT_CACHE_SIZE = 250_000L;

        private final long initialToken;
        @Default
        private final long cacheSize = DEFAULT_CACHE_SIZE;

        public static Config parse(Map<String, Object> opts) {
            long cacheSize = Utils.parseLong(opts.getOrDefault("--sequencer-cache-size", DEFAULT_CACHE_SIZE));
            long initialToken = Utils.parseLong(opts.get("--initial-token"));

            if (Address.nonAddress(initialToken)) {
                initialToken = Address.getMinAddress();
            }

            return Config.builder()
                    .initialToken(initialToken)
                    .cacheSize(cacheSize)
                    .build();
        }
    }
}<|MERGE_RESOLUTION|>--- conflicted
+++ resolved
@@ -134,34 +134,16 @@
      */
     public SequencerServer(ServerContext serverContext) {
         this.serverContext = serverContext;
-<<<<<<< HEAD
         Config config = Config.parse(serverContext.getServerConfig());
-
-        this.executor = Executors.newFixedThreadPool(
-                serverContext.getSequencerThreadCount(),
-                new ServerThreadFactory("sequencer-", new ServerThreadFactory.ExceptionHandler())
-        );
-
-        globalLogTail.set(config.getInitialToken());
-
-        this.cache = new SequencerServerCache(config.getCacheSize());
-=======
-        Map<String, Object> opts = serverContext.getServerConfig();
 
         // Sequencer server is single threaded by current design
         this.executor = Executors.newSingleThreadExecutor(
                 new ServerThreadFactory("sequencer-", new ServerThreadFactory.ExceptionHandler()));
 
-        long initialToken = Utils.parseLong(opts.get("--initial-token"));
-        if (Address.nonAddress(initialToken)) {
-            globalLogTail = 0L;
-        } else {
-            globalLogTail = initialToken;
-        }
-
-        long cacheSize = serverContext.getSequencerCacheSize();
-        this.cache = new SequencerServerCache(cacheSize);
->>>>>>> 90e782c3
+
+        globalLogTail = config.getInitialToken();
+
+        this.cache = new SequencerServerCache(config.getCacheSize());
 
         setUpTimerNameCache();
     }
