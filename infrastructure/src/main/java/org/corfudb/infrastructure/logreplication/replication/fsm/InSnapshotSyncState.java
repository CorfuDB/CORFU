--- conflicted
+++ resolved
@@ -6,10 +6,7 @@
 import io.micrometer.core.instrument.Timer;
 import lombok.Getter;
 import lombok.extern.slf4j.Slf4j;
-<<<<<<< HEAD
 import org.corfudb.common.metrics.micrometer.MeterRegistryProvider;
-=======
->>>>>>> 78f92f07
 import org.corfudb.infrastructure.logreplication.replication.send.SnapshotSender;
 
 import java.util.Optional;
@@ -19,7 +16,7 @@
 
 /**
  * This class represents the InSnapshotSync state of the Log Replication State Machine.
- * <p>
+ *
  * In this state full logs are being synced to the remote cluster, based on a snapshot timestamp.
  */
 @Slf4j
@@ -114,13 +111,8 @@
                     throw new IllegalTransitionException(event.getType(), getType());
                 }
             case SNAPSHOT_TRANSFER_COMPLETE:
-<<<<<<< HEAD
-                log.info("Snapshot Sync transfer is complete for {}", event.getEventID());
-                WaitSnapshotApplyState waitSnapshotApplyState = (WaitSnapshotApplyState) fsm.getStates().get(LogReplicationStateType.WAIT_SNAPSHOT_APPLY);
-=======
                 log.info("Snapshot Sync transfer is complete for {}", event.getEventId());
                 WaitSnapshotApplyState waitSnapshotApplyState = (WaitSnapshotApplyState)fsm.getStates().get(LogReplicationStateType.WAIT_SNAPSHOT_APPLY);
->>>>>>> 78f92f07
                 waitSnapshotApplyState.setTransitionEventId(transitionEventId);
                 waitSnapshotApplyState.setBaseSnapshotTimestamp(snapshotSender.getBaseSnapshotTimestamp());
                 fsm.setBaseSnapshot(event.getMetadata().getLastTransferredBaseSnapshot());
@@ -178,12 +170,8 @@
             // If the transition is to itself, the snapshot sync is continuing, no need to reset the sender
             if (from != this) {
                 snapshotSender.reset();
-<<<<<<< HEAD
+                fsm.getAckReader().markSnapshotSyncInfoOngoing(forcedSnapshotSync, transitionEventId);
                 snapshotSyncTimerSample = MeterRegistryProvider.getInstance().map(Timer::start);
-=======
-                fsm.getAckReader().markSnapshotSyncInfoOngoing(forcedSnapshotSync, transitionEventId);
-            }
->>>>>>> 78f92f07
 
             }
             Runnable snapShotSendTask = () -> snapshotSender.transmit(transitionEventId);
@@ -202,9 +190,7 @@
     }
 
     @Override
-    public UUID getTransitionEventId() {
-        return transitionEventId;
-    }
+    public UUID getTransitionEventId() { return transitionEventId; }
 
     /**
      * Force interruption of the ongoing snapshot sync task.
@@ -228,7 +214,6 @@
         return LogReplicationStateType.IN_SNAPSHOT_SYNC;
     }
 
-<<<<<<< HEAD
     private Optional<AtomicLong> configureAcksCounter() {
         return MeterRegistryProvider.getInstance()
                 .map(registry -> registry.gauge("logreplication.acks",
@@ -241,9 +226,9 @@
                 Timer.builder("logreplication.sender.duration.seconds")
                         .tags("replication.type", "snapshot")
                         .register(registry));
-=======
+    }
+
     public void setForcedSnapshotSync(boolean forced) {
         forcedSnapshotSync = forced;
->>>>>>> 78f92f07
     }
 }