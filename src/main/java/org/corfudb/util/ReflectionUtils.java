package org.corfudb.util;

import com.google.common.collect.ImmutableMap;
import lombok.extern.slf4j.Slf4j;

import java.lang.reflect.Constructor;
import java.lang.reflect.InvocationTargetException;
import java.lang.reflect.Method;
import java.util.Arrays;
import java.util.Map;
import java.util.regex.Matcher;
import java.util.regex.Pattern;
import java.util.stream.Collectors;

/**
 * Created by mwei on 3/29/16.
 */
@Slf4j
public class ReflectionUtils {
    static Map<String, Class> primitiveTypeMap = ImmutableMap.<String, Class>builder()
            .put("int", Integer.TYPE)
            .put("long", Long.TYPE)
            .put("double", Double.TYPE)
            .put("float", Float.TYPE)
            .put("bool", Boolean.TYPE)
            .put("char", Character.TYPE)
            .put("byte", Byte.TYPE)
            .put("void", Void.TYPE)
            .put("short", Short.TYPE)
            .put("int[]", int[].class)
            .put("long[]", long[].class)
            .put("double[]", double[].class)
            .put("float[]", float[].class)
            .put("bool[]", boolean[].class)
            .put("char[]", char[].class)
            .put("byte[]", byte[].class)
            .put("short[]", short[].class)
            .build();
    private static Pattern methodExtractor = Pattern.compile("([^.\\s]*)\\((.*)\\)$");
    private static Pattern classExtractor = Pattern.compile("(\\S*)\\.(.*)\\(.*$");

    public static String getShortMethodName(String longName) {
        int packageIndex = longName.substring(0, longName.indexOf("(")).lastIndexOf(".");
        return longName.substring(packageIndex + 1);
    }

    public static String getMethodNameOnlyFromString(String s) {
        return s.substring(0, s.indexOf("("));
    }

    public static Class<?> getPrimitiveType(String s) {
        return primitiveTypeMap.get(s);
    }

    public static Class[] getArgumentTypesFromString(String s) {
        String argList = s.contains("(") ? s.substring(s.indexOf("(") + 1, s.length() - 1) : s;
        return Arrays.stream(argList.split(","))
                .filter(x -> !x.equals(""))
                .map(x -> {
                    try {
                        return Class.forName(x);
                    } catch (ClassNotFoundException cnfe) {
                        Class retVal = getPrimitiveType(x);
                        if (retVal == null) {
                            log.warn("Class {} not found", x);
                        }
                        return retVal;
                    }
                })
                .toArray(Class[]::new);
    }

    public static Class[] getArgumentTypesFromArgumentList(Object[] args) {
        return Arrays.stream(args)
                .map(Object::getClass)
                .toArray(Class[]::new);
    }

    public static <T> T newInstanceFromUnknownArgumentTypes(Class<T> cls, Object[] args) {
        try {
            return cls.getDeclaredConstructor(getArgumentTypesFromArgumentList(args)).newInstance(args);
        } catch (InstantiationException | InvocationTargetException | IllegalAccessException ie) {
            throw new RuntimeException(ie);
        } catch (NoSuchMethodException nsme) {
            // Now we need to find a matching primitive type.
            // We can maybe cheat by running through all the constructors until we get what we want
            // due to autoboxing
            Constructor[] ctors = Arrays.stream(cls.getDeclaredConstructors())
                    .filter(c -> c.getParameterTypes().length == args.length)
                    .toArray(Constructor[]::new);
            for (Constructor<?> ctor : ctors) {
                try {
                    return (T) ctor.newInstance(args);
                } catch (Exception e) {
                    // silently drop exceptions since we are brute forcing here...
                }
            }

            String argTypes = Arrays.stream(args)
                    .map(Object::getClass)
                    .map(Object::toString)
                    .collect(Collectors.joining(", "));

            String availableCtors = Arrays.stream(ctors)
                    .map(Constructor::toString)
                    .collect(Collectors.joining(", "));

            throw new RuntimeException("Couldn't find a matching ctor for " +
                    argTypes + "; available ctors are " + availableCtors);
        }
    }

<<<<<<< HEAD

    private static Pattern methodExtractor = Pattern.compile("([^.\\s]*)\\((.*)\\)$");
=======
>>>>>>> 8383e89b
    public static Method getMethodFromToString(String methodString) {
        Class<?> cls = getClassFromMethodToString(methodString);
        Matcher m = methodExtractor.matcher(methodString);
        m.find();
        try {
            return cls.getDeclaredMethod(m.group(1), getArgumentTypesFromString(m.group(2)));
        } catch (NoSuchMethodException nsme) {
            throw new RuntimeException(nsme);
        }
    }

    public static Class getClassFromMethodToString(String methodString) {
        Matcher m = classExtractor.matcher(methodString);
        m.find();
        String className = m.group(1);
        try {
            return Class.forName(className);
        } catch (ClassNotFoundException cnfe) {
            throw new RuntimeException(cnfe);
        }
    }
}<|MERGE_RESOLUTION|>--- conflicted
+++ resolved
@@ -110,11 +110,6 @@
         }
     }
 
-<<<<<<< HEAD
-
-    private static Pattern methodExtractor = Pattern.compile("([^.\\s]*)\\((.*)\\)$");
-=======
->>>>>>> 8383e89b
     public static Method getMethodFromToString(String methodString) {
         Class<?> cls = getClassFromMethodToString(methodString);
         Matcher m = methodExtractor.matcher(methodString);
