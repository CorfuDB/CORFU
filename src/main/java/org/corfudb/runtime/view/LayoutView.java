--- conflicted
+++ resolved
@@ -15,11 +15,8 @@
 import java.util.concurrent.ExecutionException;
 import java.util.concurrent.TimeoutException;
 import java.util.stream.Collectors;
-<<<<<<< HEAD
-=======
 
 import static java.util.Arrays.stream;
->>>>>>> 2e68756c
 
 /**
  * Created by mwei on 12/10/15.
@@ -79,57 +76,6 @@
      * @throws WrongEpochException
      */
     @SuppressWarnings("unchecked")
-<<<<<<< HEAD
-    public void prepare(long rank)
-            throws QuorumUnreachableException, OutrankedException
-    {
-        layoutHelper(
-        (LayoutFunction<Layout, Void, QuorumUnreachableException, OutrankedException, RuntimeException, RuntimeException>)
-                l -> {
-            CompletableFuture<Boolean>[] prepareList = l.getLayoutClientStream()
-                    .map(x -> x.prepare(rank))
-                    .toArray(CompletableFuture[]::new);
-
-                    long timeouts = 0L;
-                    while (true)
-                    {
-                        // do we still have enough for a quorum?
-                        if (prepareList.length < getQuorumNumber()) {
-                            log.debug("Quorum unreachable, remaining={}, required={}", prepareList, getQuorumNumber());
-                            throw new QuorumUnreachableException(prepareList.length, getQuorumNumber());
-                        }
-
-                        // wait for someone to complete.
-                        try {
-                            CFUtils.getUninterruptibly(CompletableFuture.anyOf(prepareList),
-                                    OutrankedException.class, TimeoutException.class);
-                        }
-                        catch (TimeoutException te)
-                        {
-                            timeouts++;
-                        }
-
-                        // remove errors.
-                        prepareList = Arrays.stream(prepareList)
-                                .filter(x -> !x.isCompletedExceptionally())
-                                .toArray(CompletableFuture[]::new);
-
-                        // count successes.
-                        long count = Arrays.stream(prepareList)
-                                .map(x -> x.getNow(false))
-                                .filter(x -> true)
-                                .count();
-
-                        log.debug("Successful responses={}, needed={}, timeouts={}", count, getQuorumNumber(), timeouts);
-
-                        if (count >= getQuorumNumber()) {
-                            break;
-                        }
-                    }
-
-                    return null;
-        });
-=======
     public Layout prepare(long rank)
             throws QuorumUnreachableException, OutrankedException, WrongEpochException {
         return layoutHelper(
@@ -179,7 +125,6 @@
                                     .collect(Collectors.toList());
                             return !list.isEmpty() ? list.get(0).getLayout() : null;
                         });
->>>>>>> 2e68756c
     }
 
     /**
@@ -192,18 +137,10 @@
      * @throws OutrankedException
      */
     @SuppressWarnings("unchecked")
-<<<<<<< HEAD
-    public void propose(long rank, Layout layout)
-            throws QuorumUnreachableException, OutrankedException
-    {
-        layoutHelper(
-                (LayoutFunction<Layout, Void, QuorumUnreachableException, OutrankedException, RuntimeException, RuntimeException>)
-=======
     public Layout propose(long rank, Layout layout)
             throws QuorumUnreachableException, OutrankedException {
         return layoutHelper(
                 (LayoutFunction<Layout, Layout, QuorumUnreachableException, OutrankedException, WrongEpochException, RuntimeException>)
->>>>>>> 2e68756c
                         l -> {
                             CompletableFuture<Boolean>[] proposeList = l.getLayoutClientStream()
                                     .map(x -> x.propose(rank, layout))
