package org.corfudb.runtime.clients;

import io.netty.channel.ChannelHandlerContext;
import org.corfudb.protocols.wireprotocol.CorfuMsg;
import org.corfudb.util.ClientMsgHandler;
import org.corfudb.util.CorfuMsgHandler;

import java.util.Set;

/**
 * This is an interface which all clients to a ClientRouter must implement.
 * Created by mwei on 12/8/15.
 */
public interface IClient {

    /** Set the router used by the Netty client.
     *
     * @param router    The router to be used by the Netty client.
     */
    void setRouter(IClientRouter router);

    /**
     * Get the router used by the Netty client.
     *
     */
    IClientRouter getRouter();

    default ClientMsgHandler getMsgHandler() {
        throw new UnsupportedOperationException("Message handler not provided, please override handleMessage!");
    }

    /**
     * Handle a incoming message on the channel
<<<<<<< HEAD
     * @param msg   The incoming message
     * @param ctx   The channel handler context
     * @param r     The router that routed the incoming message.
=======
     *
     * @param msg The incoming message
     * @param ctx The channel handler context
>>>>>>> 2e68756c
     */
    default void handleMessage(CorfuMsg msg, ChannelHandlerContext ctx) {
        getMsgHandler().handle(msg, ctx);
    }

    /**
     * Returns a set of message types that the client handles.
     * @return  The set of message types this client handles.
     */
    default Set<CorfuMsg.CorfuMsgType> getHandledTypes() {
        return getMsgHandler().getHandledTypes();
    }
}<|MERGE_RESOLUTION|>--- conflicted
+++ resolved
@@ -31,15 +31,9 @@
 
     /**
      * Handle a incoming message on the channel
-<<<<<<< HEAD
-     * @param msg   The incoming message
-     * @param ctx   The channel handler context
-     * @param r     The router that routed the incoming message.
-=======
      *
      * @param msg The incoming message
      * @param ctx The channel handler context
->>>>>>> 2e68756c
      */
     default void handleMessage(CorfuMsg msg, ChannelHandlerContext ctx) {
         getMsgHandler().handle(msg, ctx);
