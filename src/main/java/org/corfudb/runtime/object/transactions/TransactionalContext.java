package org.corfudb.runtime.object.transactions;

import lombok.Getter;
import lombok.extern.slf4j.Slf4j;
import org.corfudb.runtime.CorfuRuntime;

import java.util.Deque;
import java.util.LinkedHashSet;
import java.util.LinkedList;

/**
 * Created by mwei on 1/11/16.
 */
@Slf4j
public class TransactionalContext {

    private static final ThreadLocal<Deque<AbstractTransactionalContext>> threadStack = ThreadLocal.withInitial(
            LinkedList<AbstractTransactionalContext>::new);
    @Getter
    private static final LinkedHashSet<TXCompletionMethod> completionMethods = new LinkedHashSet<>();

<<<<<<< HEAD
    @FunctionalInterface
    public interface TXCompletionMethod {
        void handle(AbstractTransactionalContext context);
    }

    @Getter
    private static final LinkedHashSet<TXCompletionMethod> completionMethods = new LinkedHashSet<>();

=======
>>>>>>> 8383e89b
    public static void addCompletionMethod(TXCompletionMethod completionMethod) {
        completionMethods.add(completionMethod);
    }

<<<<<<< HEAD
    /** Returns the transaction stack for the calling thread.
=======
    /**
     * Returns the transaction stack for the calling thread.
>>>>>>> 8383e89b
     *
     * @return The transaction stack for the calling thread.
     */
    public static Deque<AbstractTransactionalContext> getTransactionStack() {
        return threadStack.get();
    }

    /**
     * Returns the current transactional context for the calling thread.
     *
     * @return The current transactional context for the calling thread.
     */
    public static AbstractTransactionalContext getCurrentContext() {
        return getTransactionStack().peekFirst();
    }

    /**
     * Returns whether or not the calling thread is in a transaction.
     *
     * @return True, if the calling thread is in a transaction.
     * False otherwise.
     */
    public static boolean isInTransaction() {
        return getTransactionStack().peekFirst() != null;
    }

    public static AbstractTransactionalContext newContext(CorfuRuntime runtime) {
        AbstractTransactionalContext context = new OptimisticTransactionalContext(runtime);
        getTransactionStack().addFirst(context);
        return context;
    }

    public static AbstractTransactionalContext newContext(AbstractTransactionalContext context) {
        getTransactionStack().addFirst(context);
        return context;
    }

    public static AbstractTransactionalContext removeContext() {
        if (getCurrentContext() != null) {
            getCurrentContext().close();
        }
        return getTransactionStack().pollFirst();
    }

    public static boolean isInOptimisticTransaction() {
        return getCurrentContext() instanceof OptimisticTransactionalContext;
    }

    @FunctionalInterface
    public interface TXCompletionMethod {
        void handle(AbstractTransactionalContext context);
    }
}<|MERGE_RESOLUTION|>--- conflicted
+++ resolved
@@ -19,27 +19,12 @@
     @Getter
     private static final LinkedHashSet<TXCompletionMethod> completionMethods = new LinkedHashSet<>();
 
-<<<<<<< HEAD
-    @FunctionalInterface
-    public interface TXCompletionMethod {
-        void handle(AbstractTransactionalContext context);
-    }
-
-    @Getter
-    private static final LinkedHashSet<TXCompletionMethod> completionMethods = new LinkedHashSet<>();
-
-=======
->>>>>>> 8383e89b
     public static void addCompletionMethod(TXCompletionMethod completionMethod) {
         completionMethods.add(completionMethod);
     }
 
-<<<<<<< HEAD
-    /** Returns the transaction stack for the calling thread.
-=======
     /**
      * Returns the transaction stack for the calling thread.
->>>>>>> 8383e89b
      *
      * @return The transaction stack for the calling thread.
      */
