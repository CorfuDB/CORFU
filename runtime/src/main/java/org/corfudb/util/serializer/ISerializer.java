package org.corfudb.util.serializer;

import com.esotericsoftware.kryo.Kryo;
import com.google.common.collect.ImmutableMap;

import java.nio.ByteBuffer;
import java.util.Map;
import java.util.UUID;
<<<<<<< HEAD
import java.util.concurrent.ConcurrentHashMap;
=======
>>>>>>> 7803d5e1
import java.util.function.Function;

import de.javakaffee.kryoserializers.guava.ImmutableListSerializer;
import de.javakaffee.kryoserializers.guava.ImmutableMapSerializer;
import de.javakaffee.kryoserializers.guava.ImmutableMultimapSerializer;
import de.javakaffee.kryoserializers.guava.ImmutableSetSerializer;
import io.netty.buffer.ByteBuf;
import io.netty.buffer.PooledByteBufAllocator;
import net.openhft.hashing.LongHashFunction;

import org.corfudb.runtime.CorfuRuntime;
import org.corfudb.util.Utils;
import org.objenesis.strategy.StdInstantiatorStrategy;

/**
 * This class represents a serializer, which takes an object and reads/writes it to a bytebuf.
 * Created by mwei on 9/17/15.
 */
public interface ISerializer {

    // Used for default cloning.
    ThreadLocal<Kryo> kryos = new ThreadLocal<Kryo>() {
        protected Kryo initialValue() {
            Kryo kryo = new Kryo();
            // Use an instantiator that does not require no-args
            kryo.setInstantiatorStrategy(new Kryo.DefaultInstantiatorStrategy(
                    new StdInstantiatorStrategy()));
            ImmutableListSerializer.registerSerializers(kryo);
            ImmutableSetSerializer.registerSerializers(kryo);
            ImmutableMapSerializer.registerSerializers(kryo);
            ImmutableMultimapSerializer.registerSerializers(kryo);
            // configure kryo instance, customize settings
            return kryo;
        }

        ;
    };

    byte getType();

    /**
     * Deserialize an object from a given byte buffer.
     *
     * @param b The bytebuf to deserialize.
     * @return The deserialized object.
     */
    Object deserialize(ByteBuf b, CorfuRuntime rt);

    /**
     * Serialize an object into a given byte buffer.
     *
     * @param o The object to serialize.
     * @param b The bytebuf to serialize it into.
     */
    void serialize(Object o, ByteBuf b);

<<<<<<< HEAD
    Map<Class<?>, Function<?, byte[]>> customHashingMap =
            new ConcurrentHashMap<>();

    /** Register a new custom hasher with the serializer.
     * @param cls               The class this hasher will handle.
     * @param hashFunction      The function to execute to generate the hash.
     */
    default <T> void registerCustomHasher(Class<T> cls, Function<T, byte[]> hashFunction) {
        customHashingMap.put(cls, hashFunction);
    }

    /** Get a custom hasher from the serializer.
     * @param cls       The class to obtain a hasher for.
     * @return          A function to generate a hash, or null, if no custom
     *                  hasher was registered.
     */
    default <T> Function<T, byte[]> getCustomHasher(Class<T> cls) {
        return (Function<T, byte[]>) customHashingMap.get(cls);
    }

=======
>>>>>>> 7803d5e1
    /** This map provides some methods for performing hashing on
     * known types.
     */
    Map<Class<?>, Function<?, byte[]>> hashConversionMap =
            ImmutableMap.<Class<?>, Function<?, byte[]>>builder()
                    .put(String.class, (String o) ->
                        Utils.longToBigEndianByteArray(LongHashFunction.xx().hashChars(o)))
                    .put(UUID.class, (UUID o) -> {
                        ByteBuffer bb = ByteBuffer.wrap(new byte[16]);
                        bb.putLong(o.getMostSignificantBits());
                        bb.putLong(o.getLeastSignificantBits());
                        return bb.array();
                    })
                    .put(Long.class, (Long o) -> Utils.longToBigEndianByteArray(o))
                    .put(Integer.class, (Integer o) -> Utils.intToBigEndianByteArray(o))
                    .put(Byte.class, (Byte o) -> new byte[]{o})
                    .put(long.class, (Long o) -> Utils.longToBigEndianByteArray(o))
                    .put(int.class, (Integer o) -> Utils.intToBigEndianByteArray(o))
                    .put(byte.class, (Byte o) -> new byte[]{o})
            .build();

    /** Given an object, generate a hash for it.
     *  This hash is used internally by Corfu for conflict resolution.
     *
     * The default implementation uses xxHash, a fast
     * non-cryptographic hash algorithm on the serialized
     * payload.
     *
     * It tries to be smart about some primitive types, not
     * serializing them if possible to generate the hashcode.
     *
     * @param o The object to hash.
     * @return  The hashed object value, as a byte array.
     */
    default byte[] hash(Object o) {
<<<<<<< HEAD
        final Class<?> cls = o.getClass();
        Function<Object, byte[]> conversionFunc =
                (Function<Object, byte[]>) hashConversionMap.get(cls);
        if (conversionFunc != null) {
            // If we know how to convert this object quickly, do that.
            return conversionFunc.apply(o);
        } else if ((conversionFunc =
                (Function<Object, byte[]>)getCustomHasher(cls)) != null) {
            // If we have a registered custom hasher, use that
            return conversionFunc.apply(o);
        } else if (o instanceof ICorfuHashable) {
            // The object implements Corfu hashable, so use that
            return ((ICorfuHashable) o).generateCorfuHash();
=======
        Function<Object, byte[]> conversionFunc =
                (Function<Object, byte[]>) hashConversionMap.get(o.getClass());
        if (conversionFunc != null) {
            // If we know how to convert this object quickly, do that.
            return conversionFunc.apply(o);
>>>>>>> 7803d5e1
        } else {
            // Otherwise, revert to having xx generate a hash by using the
            // serializer then hashing.
            long hash;
            ByteBuf b = PooledByteBufAllocator.DEFAULT.buffer();
            serialize(o, b);
            hash = LongHashFunction.xx().hashBytes(b.nioBuffer());
            b.release();
            return Utils.longToBigEndianByteArray(hash);
        }
    }

    /**
     * Clone an object through serialization.
     *
     * @param o The object to clone.
     * @return The cloned object.
     */
    default Object clone(Object o, CorfuRuntime rt) {
        return kryos.get().copy(o);
    }
}<|MERGE_RESOLUTION|>--- conflicted
+++ resolved
@@ -6,10 +6,8 @@
 import java.nio.ByteBuffer;
 import java.util.Map;
 import java.util.UUID;
-<<<<<<< HEAD
 import java.util.concurrent.ConcurrentHashMap;
-=======
->>>>>>> 7803d5e1
+
 import java.util.function.Function;
 
 import de.javakaffee.kryoserializers.guava.ImmutableListSerializer;
@@ -66,7 +64,6 @@
      */
     void serialize(Object o, ByteBuf b);
 
-<<<<<<< HEAD
     Map<Class<?>, Function<?, byte[]>> customHashingMap =
             new ConcurrentHashMap<>();
 
@@ -87,8 +84,6 @@
         return (Function<T, byte[]>) customHashingMap.get(cls);
     }
 
-=======
->>>>>>> 7803d5e1
     /** This map provides some methods for performing hashing on
      * known types.
      */
@@ -124,7 +119,6 @@
      * @return  The hashed object value, as a byte array.
      */
     default byte[] hash(Object o) {
-<<<<<<< HEAD
         final Class<?> cls = o.getClass();
         Function<Object, byte[]> conversionFunc =
                 (Function<Object, byte[]>) hashConversionMap.get(cls);
@@ -138,13 +132,6 @@
         } else if (o instanceof ICorfuHashable) {
             // The object implements Corfu hashable, so use that
             return ((ICorfuHashable) o).generateCorfuHash();
-=======
-        Function<Object, byte[]> conversionFunc =
-                (Function<Object, byte[]>) hashConversionMap.get(o.getClass());
-        if (conversionFunc != null) {
-            // If we know how to convert this object quickly, do that.
-            return conversionFunc.apply(o);
->>>>>>> 7803d5e1
         } else {
             // Otherwise, revert to having xx generate a hash by using the
             // serializer then hashing.
