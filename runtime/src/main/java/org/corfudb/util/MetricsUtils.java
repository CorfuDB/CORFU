--- conflicted
+++ resolved
@@ -160,10 +160,7 @@
         if (isMetricsReportingSetUp(metrics)) {
             return;
         }
-<<<<<<< HEAD
-=======
-
->>>>>>> 6d933fa9
+
         metrics.counter(mpTrigger);
 
         loadVmProperties();
