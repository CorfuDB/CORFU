--- conflicted
+++ resolved
@@ -75,7 +75,7 @@
                 (byte) (in & 0xFF)};
     }
 
-<<<<<<< HEAD
+
     public static byte[] longToBigEndianByteArray(long in) {
         return new byte[] {
                 (byte) ((in >> 56) & 0xFF),
@@ -87,8 +87,7 @@
                 (byte) ((in >> 8) & 0xFF),
                 (byte) (in & 0xFF)};
     }
-=======
->>>>>>> b38b2e4f
+  
     /**
      * Print byte code.
      * @param bytes Byte array that represents the byte code
