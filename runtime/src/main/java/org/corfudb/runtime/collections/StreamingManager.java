package org.corfudb.runtime.collections;

import com.google.common.util.concurrent.ThreadFactoryBuilder;
import lombok.extern.slf4j.Slf4j;
import org.corfudb.protocols.wireprotocol.StreamAddressRange;
import org.corfudb.runtime.CorfuRuntime;
import org.corfudb.runtime.exceptions.StreamingException;
import org.corfudb.runtime.exceptions.TrimmedException;
import org.corfudb.runtime.view.Address;
import org.corfudb.runtime.view.TableRegistry;
import org.corfudb.runtime.view.stream.StreamAddressSpace;
import org.corfudb.util.Utils;

import javax.annotation.Nonnull;
import java.util.HashMap;
import java.util.List;
import java.util.Map;
import java.util.UUID;
import java.util.concurrent.ExecutorService;
import java.util.concurrent.Executors;
import java.util.concurrent.ScheduledExecutorService;

/**
 * A streaming subscription manager that allows clients to listen on
 * the transaction updates of interested tables. The updates will be
 * streamlined and clients can get notifications via the registered
 * call backs.
 * <p>
 * Created by WenbinZhu on 11/5/20.
 */
@Slf4j
public class StreamingManager {

    // Corfu runtime to interact with corfu streams.
    private final CorfuRuntime runtime;

    // A map of all stream listeners and their subscription contexts.
    private final Map<StreamListener, StreamSubscription> subscriptions;

    // Thread pool for executing stream polling tasks.
    private final ScheduledExecutorService pollingExecutor;

    // Thread pool for executing client call back tasks.
    private final ExecutorService notificationExecutor;

    /**
     * Create the stream manager, initialize the tasks pools.
     *
     * @param runtime Corfu runtime to use for streaming
     */
    public StreamingManager(@Nonnull CorfuRuntime runtime) {
        this.runtime = runtime;
        this.subscriptions = new HashMap<>();

        this.pollingExecutor = Executors.newScheduledThreadPool(runtime.getParameters().getStreamingPollingThreadPoolSize(),
                new ThreadFactoryBuilder().setNameFormat("streaming-poller-%d").build());
        this.notificationExecutor = Executors.newFixedThreadPool(runtime.getParameters().getStreamingNotificationThreadPoolSize(),
                new ThreadFactoryBuilder().setNameFormat("streaming-notifier-%d").build());
    }

    /**
     * Subscribe to transaction updates.
     *
     * @param streamListener   client listener for callback
     * @param namespace        namespace of interested tables
     * @param streamTag        only updates of tables with the stream tag will be polled
     * @param tablesOfInterest only updates from these tables will be returned
     * @param lastAddress      last processed address, new notifications start from lastAddress + 1
     */
    synchronized void subscribe(@Nonnull StreamListener streamListener, @Nonnull String namespace,
                                @Nonnull String streamTag, @Nonnull List<String> tablesOfInterest,
                                long lastAddress) {
        subscribe(streamListener, namespace, streamTag, tablesOfInterest, lastAddress, runtime.getParameters().getStreamingQueueSize());
    }

    /**
     * Subscribe to transaction updates.
     *
     * @param streamListener   client listener for callback
     * @param namespace        namespace of interested tables
     * @param streamTag        only updates of tables with the stream tag will be polled
     * @param tablesOfInterest only updates from these tables will be returned
     * @param lastAddress      last processed address, new notifications start from lastAddress + 1
     * @param bufferSize       maximum size of buffered transaction entries
     */
    synchronized void subscribe(@Nonnull StreamListener streamListener, @Nonnull String namespace,
                                @Nonnull String streamTag, @Nonnull List<String> tablesOfInterest,
                                long lastAddress, int bufferSize) {
        if (bufferSize < 1) {
            throw new IllegalArgumentException("subscribe: Buffer size cannot be less than 1.");
        }

        // Before starting, validate that the address to seek to is not already behind the trim mark,
        // otherwise, throw a TrimmedException (wrapped in Streaming Exception)
        validateSyncAddress(namespace, streamTag, lastAddress);

        if (subscriptions.containsKey(streamListener)) {
            // Multiple subscribers subscribing to same namespace and table is allowed
            // as long as the hashcode() and equals() method of the listeners are different.
            throw new StreamingException(
                    "StreamingManager::subscribe: listener already registered " + streamListener);
        }

<<<<<<< HEAD
=======
        StreamSubscriptionMetrics metrics = new StreamSubscriptionMetrics(streamListener, namespace, streamTag);
>>>>>>> 88841a12
        StreamSubscription subscription = new StreamSubscription(
                runtime, streamListener, namespace, streamTag, tablesOfInterest, bufferSize);
        subscriptions.put(streamListener, subscription);

        pollingExecutor.submit(new StreamPollingTask(this, lastAddress, subscription, pollingExecutor,
                runtime.getParameters()));
        notificationExecutor.submit(new StreamNotificationTask(this, subscription, notificationExecutor, runtime.getParameters()));

        log.info("Subscribed stream listener {}, numSubscribers: {}, streamTag: {}, lastAddress: {}, " +
                        "namespace {}, tables {}", streamListener, subscriptions.size(), streamTag, lastAddress,
                namespace, tablesOfInterest);
    }

    private void validateSyncAddress(String namespace, String streamTag, long lastAddress) {
        long syncAddress = lastAddress + 1;

        UUID txnStreamId = TableRegistry.getStreamIdForStreamTag(namespace, streamTag);
        StreamAddressSpace streamAddressSpace = runtime.getSequencerView()
                .getStreamAddressSpace(new StreamAddressRange(txnStreamId, Address.MAX, syncAddress));

        if (syncAddress <= streamAddressSpace.getTrimMark()) {
            TrimmedException te = new TrimmedException(String.format("Subscription Stream[%s$tag:%s][%s] :: sync start address falls " +
                    "behind trim mark. This will incur in data loss for data in the space [%s, %s] (inclusive)",
                    namespace, streamTag, Utils.toReadableId(txnStreamId), syncAddress, streamAddressSpace.getTrimMark()));
            throw new StreamingException(te);
        }
    }

    /**
     * Unsubscribe a prior subscription.
     *
     * @param streamListener client listener to unsubscribe
     */
    synchronized void unsubscribe(@Nonnull StreamListener streamListener) {
        unsubscribe(streamListener, true);
    }

    /**
     * Unsubscribe a prior subscription.
     *
     * @param streamListener            client listener to unsubscribe
     * @param warnIfNotSubscribedBefore whether to log warning if listener is not
     *                                  subscribed or already unsubscribed
     */
    synchronized void unsubscribe(@Nonnull StreamListener streamListener,
                                  boolean warnIfNotSubscribedBefore) {
        StreamSubscription subscription = subscriptions.remove(streamListener);
        if (subscription == null) {
            if (warnIfNotSubscribedBefore) {
                log.warn("StreamingManager::unsubscribe: listener {} not subscribed before", streamListener);
            }
            return;
        }
        subscription.stop();
        log.info("Unsubscribed stream listener {}", streamListener);
        runtime.getStreamsView().removeStream(subscription.getTxnStream());
    }

    /**
     * Shutdown the streaming manager and clean up resources.
     */
    public synchronized void shutdown() {
        log.info("Shutting down StreamingManager.");
        notificationExecutor.shutdown();
        pollingExecutor.shutdown();
    }
}<|MERGE_RESOLUTION|>--- conflicted
+++ resolved
@@ -101,10 +101,6 @@
                     "StreamingManager::subscribe: listener already registered " + streamListener);
         }
 
-<<<<<<< HEAD
-=======
-        StreamSubscriptionMetrics metrics = new StreamSubscriptionMetrics(streamListener, namespace, streamTag);
->>>>>>> 88841a12
         StreamSubscription subscription = new StreamSubscription(
                 runtime, streamListener, namespace, streamTag, tablesOfInterest, bufferSize);
         subscriptions.put(streamListener, subscription);
