package org.corfudb.runtime.view;

import com.google.gson.Gson;
import com.google.gson.GsonBuilder;
import lombok.*;
import lombok.extern.slf4j.Slf4j;
import org.corfudb.runtime.CorfuRuntime;
import org.corfudb.runtime.clients.*;
import org.corfudb.runtime.exceptions.QuorumUnreachableException;
import org.corfudb.runtime.exceptions.WrongEpochException;
<<<<<<< HEAD
=======
import org.corfudb.runtime.view.stream.BackpointerStreamView;
import org.corfudb.runtime.view.stream.IStreamView;
import org.corfudb.runtime.view.stream.ReplexStreamView;
import org.corfudb.util.CFUtils;
>>>>>>> a830d84f

import java.util.Map;
import java.util.HashSet;
import java.util.List;
import java.util.ArrayList;
import java.util.Set;
import java.util.UUID;
import java.util.concurrent.ConcurrentHashMap;
import java.util.concurrent.CompletableFuture;
import java.util.stream.Stream;

/**
 * This class represents the layout of a Corfu instance.
 * Created by mwei on 12/8/15.
 */
@Slf4j
@Data
@ToString(exclude = {"runtime", "replicationViewCache"})
@EqualsAndHashCode
public class Layout implements Cloneable {
    /**
     * A Gson parser.
     */
    static final Gson parser = new GsonBuilder().create();
    /**
     * A list of layout servers in the layout.
     */
    @Getter
    List<String> layoutServers;
    /**
     * A list of sequencers in the layout.
     */
    @Getter
    List<String> sequencers;
    /**
     * A list of the segments in the layout.
     */
    @Getter
    List<LayoutSegment> segments;
    /**
     * A list of unresponsive nodes in the layout.
     */
    @Getter
    List<String> unresponsiveServers;
    /**
     * The epoch of this layout.
     */
    @Getter
    @Setter
    long epoch;

    /**
     * The org.corfudb.runtime this layout is associated with.
     */
    @Getter
    @Setter
    transient CorfuRuntime runtime;

    transient ConcurrentHashMap<LayoutSegment, AbstractReplicationView> replicationViewCache;

    public Layout(List<String> layoutServers, List<String> sequencers, List<LayoutSegment> segments, List<String> unresponsiveServers, long epoch) {
        this.layoutServers = layoutServers;
        this.sequencers = sequencers;
        this.segments = segments;
        this.unresponsiveServers = unresponsiveServers;
        this.epoch = epoch;
    }

    public Layout(List<String> layoutServers, List<String> sequencers, List<LayoutSegment> segments, long epoch) {
        this(layoutServers, sequencers, segments, new ArrayList<String>(), epoch);
    }

    /**
     * Get a layout from a JSON string.
     */
    public static Layout fromJSONString(String json) {
        return parser.fromJson(json, Layout.class);
    }

    /**
     * Move each server in the system to the epoch of this layout.
     *
     * @throws WrongEpochException If any server is in a higher epoch.
     * @throws QuorumUnreachableException If enough number of servers cannot be sealed.
     */
    public void moveServersToEpoch()
            throws WrongEpochException, QuorumUnreachableException {
        log.debug("Requested move of servers to new epoch {} servers are {}", epoch, getAllServers());

        // Set remote epoch on all servers in layout.
        Map<String, CompletableFuture<Boolean>> resultMap = SealServersHelper.asyncSetRemoteEpoch(this);

        // Validate if we received enough layout server responses.
        SealServersHelper.waitForLayoutSeal(layoutServers, resultMap);
        // Validate if we received enough log unit server responses depending on the replication mode.
        for (LayoutSegment layoutSegment : getSegments()) {
            layoutSegment.getReplicationMode().validateSegmentSeal(layoutSegment, resultMap);
        }
        log.debug("Layout has been sealed successfully.");
    }

    /**
     * This function returns a set of all the servers in the layout.
     *
     * @return A set containing all servers in the layout.
     */
    public Set<String> getAllServers() {
        Set<String> allServers = new HashSet<>();
        layoutServers.forEach(allServers::add);
        sequencers.forEach(allServers::add);
        segments.forEach(x ->
                x.getStripes().forEach(y ->
                        y.getLogServers().forEach(allServers::add)));
        return allServers;
    }

    /**
     * Return the layout client for a particular index.
     *
     * @param index The index to return a layout client for.
     * @return The layout client at that index, or null, if there is
     * no client at that index.
     */
    public LayoutClient getLayoutClient(int index) {
        try {
            String s = layoutServers.get(index);
            return runtime.getRouter(s).getClient(LayoutClient.class);
        } catch (IndexOutOfBoundsException ix) {
            return null;
        }
    }

    /**
     * Get a java stream representing all layout clients for this layout.
     *
     * @return A java stream representing all layout clients.
     */
    public Stream<LayoutClient> getLayoutClientStream() {
        return layoutServers.stream()
                .map(runtime::getRouter)
                .map(x -> x.getClient(LayoutClient.class));
    }

    /**
     * Return the sequencer client for a particular index.
     *
     * @param index The index to return a sequencer client for.
     * @return The sequencer client at that index, or null, if there is
     * no client at that index.
     */
    public SequencerClient getSequencer(int index) {
        try {
            String s = sequencers.get(index);
            return runtime.getRouter(s).getClient(SequencerClient.class);
        } catch (IndexOutOfBoundsException ix) {
            return null;
        }
    }

    public long getLocalAddress(long globalAddress) {
        for (LayoutSegment ls : segments) {
            if (ls.start <= globalAddress && (ls.end > globalAddress || ls.end == -1)) {
                // TODO: this does not account for shifting segments.
                return globalAddress / ls.getNumberOfStripes();
            }
        }
        throw new RuntimeException("Unmapped address!");
    }

    public long getGlobalAddress(LayoutStripe stripe, long localAddress) {
        for (LayoutSegment ls : segments) {
            if (ls.getStripes().contains(stripe)) {
                for (int i = 0; i < ls.getNumberOfStripes(); i++) {
                    if (ls.getStripes().get(i).equals(stripe)) {
                        return (localAddress * ls.getNumberOfStripes()) + i;
                    }
                }
            }
        }
        throw new RuntimeException("Unmapped address!");
    }

    public LayoutStripe getStripe(long globalAddress) {
        for (LayoutSegment ls : segments) {
            if (ls.start <= globalAddress && (ls.end > globalAddress || ls.end == -1)) {
                // TODO: this does not account for shifting segments.
                return ls.getStripes().get((int) (globalAddress % ls.getNumberOfStripes()));
            }
        }
        throw new RuntimeException("Unmapped address!");
    }

    public int getNumReplexUnits(int whichReplex) {
        return segments.get(segments.size() - 1).replexes.get(whichReplex).getLogServers().size();
    }

    public int getReplexUnitIndex(int whichReplex, UUID streamID) {
        return streamID.hashCode() % getNumReplexUnits(whichReplex);

    }

    public LayoutSegment getSegment(long globalAddress) {
        for (LayoutSegment ls : segments) {
            if (ls.start <= globalAddress && (ls.end > globalAddress || ls.end == -1)) {
                return ls;
            }
        }
        throw new RuntimeException("Unmapped address " + Long.toString(globalAddress) + "!");
    }

    /**
     * Get the length of a segment at a particular address.
     *
     * @param address The address to check.
     * @return The length (number of servers) of that segment, or 0 if empty.
     */
    public int getSegmentLength(long address) {
        return getStripe(address).getLogServers().size();
    }

    /**
     * Get the replication mode of a segment at a particular address.
     *
     * @param address The address to check.
     * @return The replication mode of the segment, or null if empty.
     */
    public ReplicationMode getReplicationMode(long address) {
        for (LayoutSegment ls : segments) {
            if (ls.start <= address && (ls.end > address || ls.end == -1)) {
                return ls.getReplicationMode();
            }
        }
        return null;
    }

    /**
     * Get a log unit client at a given index of a particular address.
     *
     * @param address The address to check.
     * @param index   The index of the segment.
     * @return A log unit client, if present. Null otherwise.
     */
    public LogUnitClient getLogUnitClient(long address, int index) {
        return runtime.getRouter(getStripe(address).getLogServers().get(index)).getClient(LogUnitClient.class);
    }

    public LogUnitClient getReplexLogUnitClient(int whichReplex, int index) {
        return runtime.getRouter(getSegments().get(getSegments().size() - 1).replexes.get(whichReplex)
                .getLogServers().get(index)).getClient(LogUnitClient.class);
    }
    /**
     * Get the layout as a JSON string.
     */
    public String asJSONString() {
        return parser.toJson(this);
    }

    /**
     * Creates and returns a copy of this object.  The precise meaning
     * of "copy" may depend on the class of the object. The general
     * intent is that, for any object {@code x}, the expression:
     * <blockquote>
     * <pre>
     * x.clone() != x</pre></blockquote>
     * will be true, and that the expression:
     * <blockquote>
     * <pre>
     * x.clone().getClass() == x.getClass()</pre></blockquote>
     * will be {@code true}, but these are not absolute requirements.
     * While it is typically the case that:
     * <blockquote>
     * <pre>
     * x.clone().equals(x)</pre></blockquote>
     * will be {@code true}, this is not an absolute requirement.
     *
     * By convention, the returned object should be obtained by calling
     * {@code super.clone}.  If a class and all of its superclasses (except
     * {@code Object}) obey this convention, it will be the case that
     * {@code x.clone().getClass() == x.getClass()}.
     *
     * By convention, the object returned by this method should be independent
     * of this object (which is being cloned).  To achieve this independence,
     * it may be necessary to modify one or more fields of the object returned
     * by {@code super.clone} before returning it.  Typically, this means
     * copying any mutable objects that comprise the internal "deep structure"
     * of the object being cloned and replacing the references to these
     * objects with references to the copies.  If a class contains only
     * primitive fields or references to immutable objects, then it is usually
     * the case that no fields in the object returned by {@code super.clone}
     * need to be modified.
     *
     * The method {@code clone} for class {@code Object} performs a
     * specific cloning operation. First, if the class of this object does
     * not implement the interface {@code Cloneable}, then a
     * {@code CloneNotSupportedException} is thrown. Note that all arrays
     * are considered to implement the interface {@code Cloneable} and that
     * the return type of the {@code clone} method of an array type {@code T[]}
     * is {@code T[]} where T is any reference or primitive type.
     * Otherwise, this method creates a new instance of the class of this
     * object and initializes all its fields with exactly the contents of
     * the corresponding fields of this object, as if by assignment; the
     * contents of the fields are not themselves cloned. Thus, this method
     * performs a "shallow copy" of this object, not a "deep copy" operation.
     *
     * The class {@code Object} does not itself implement the interface
     * {@code Cloneable}, so calling the {@code clone} method on an object
     * whose class is {@code Object} will result in throwing an
     * exception at run time.
     *
     * @return a clone of this instance.
     * @throws CloneNotSupportedException if the object's class does not
     *                                    support the {@code Cloneable} interface. Subclasses
     *                                    that override the {@code clone} method can also
     *                                    throw this exception to indicate that an instance cannot
     *                                    be cloned.
     * @see Cloneable
     */
    @Override
    public Object clone() throws CloneNotSupportedException {
        super.clone();
        return parser.fromJson(asJSONString(), Layout.class);
    }

    public enum ReplicationMode {
        CHAIN_REPLICATION {
            @Override
<<<<<<< HEAD
            public void validateSegmentSeal(LayoutSegment layoutSegment,
                                            Map<String, CompletableFuture<Boolean>> completableFutureMap)
                    throws QuorumUnreachableException {
                SealServersHelper.waitForChainSegmentSeal(layoutSegment, completableFutureMap);
=======
            public AbstractReplicationView getReplicationView(Layout l, LayoutSegment ls) {
                return new ChainReplicationView(l, ls);
            }

            @Override
            public IStreamView  getStreamView(CorfuRuntime r, UUID streamId) {
                return new BackpointerStreamView(r, streamId);
>>>>>>> a830d84f
            }
        },
        QUORUM_REPLICATION {
            @Override
<<<<<<< HEAD
            public void validateSegmentSeal(LayoutSegment layoutSegment,
                                            Map<String, CompletableFuture<Boolean>> completableFutureMap)
                    throws QuorumUnreachableException {
                //TODO: Take care of log unit servers which were not sealed.
                SealServersHelper.waitForQuorumSegmentSeal(layoutSegment, completableFutureMap);
=======
            public AbstractReplicationView getReplicationView(Layout l, LayoutSegment ls) {
                throw new UnsupportedOperationException("Not implemented yet");
            }

            @Override
            public IStreamView getStreamView(CorfuRuntime r, UUID streamId) {
                throw new UnsupportedOperationException("Not implemented yet");
>>>>>>> a830d84f
            }
        },
        REPLEX {
            @Override
<<<<<<< HEAD
            public void validateSegmentSeal(LayoutSegment layoutSegment,
                                            Map<String, CompletableFuture<Boolean>> completableFutureMap)
                    throws QuorumUnreachableException {
                throw new UnsupportedOperationException("unsupported seal");
=======
            public AbstractReplicationView getReplicationView(Layout l, LayoutSegment ls) {
                return new ReplexReplicationView(l, ls);
            }

            @Override
            public IStreamView  getStreamView(CorfuRuntime r, UUID streamId) {
                return new ReplexStreamView(r, streamId);
>>>>>>> a830d84f
            }
        },
        NO_REPLICATION {
            @Override
<<<<<<< HEAD
            public void validateSegmentSeal(LayoutSegment layoutSegment,
                                            Map<String, CompletableFuture<Boolean>> completableFutureMap)
                    throws QuorumUnreachableException {
                throw new UnsupportedOperationException("unsupported seal");
            }
        };

        /**
         * Seals the layout segment.
         */
        public abstract void validateSegmentSeal(LayoutSegment layoutSegment,
                                                 Map<String, CompletableFuture<Boolean>> completableFutureMap)
                throws QuorumUnreachableException;
=======
            public AbstractReplicationView getReplicationView(Layout l, LayoutSegment ls) {
                throw new UnsupportedOperationException("Replication view used without a replication mode");
            }

            @Override
            public IStreamView getStreamView(CorfuRuntime r, UUID streamId) {
                throw new UnsupportedOperationException("Stream view used without a replication mode");
            }
        };

        public abstract AbstractReplicationView getReplicationView(Layout l, LayoutSegment ls);

        public abstract IStreamView getStreamView(CorfuRuntime r, UUID streamId);
>>>>>>> a830d84f
    }


    @Data
    @Getter
    @Setter
    public static class LayoutSegment {
        /**
         * The replication mode of the segment.
         */
        ReplicationMode replicationMode;
        /**
         * The address the layout segment starts at.
         */
        long start;
        /**
         * The address the layout segment ends at.
         */
        long end;
        /**
         * A list of log servers for this segment.
         */
        List<LayoutStripe> stripes;

        public LayoutSegment(ReplicationMode replicationMode, long start, long end, List<LayoutStripe> stripes) {
            this.replicationMode = replicationMode;
            this.start = start;
            this.end = end;
            this.stripes = stripes;
        }

        List<LayoutStripe> replexes; // A list of replexes. Each LayoutStripe is a replex, because it is just a list of
                                     // servers. Select one node from each LayoutStripe (replex) to append to.
                                     // For now, there is only 1 replex, which are the stream homes.

        public int getNumberOfStripes() { return stripes.size(); }

        public int getNumberOfReplexes() { return replexes.size(); }
    }

    @Data
    @Getter
    @AllArgsConstructor
    public static class LayoutStripe {
        final List<String> logServers;
    }
}<|MERGE_RESOLUTION|>--- conflicted
+++ resolved
@@ -8,13 +8,9 @@
 import org.corfudb.runtime.clients.*;
 import org.corfudb.runtime.exceptions.QuorumUnreachableException;
 import org.corfudb.runtime.exceptions.WrongEpochException;
-<<<<<<< HEAD
-=======
 import org.corfudb.runtime.view.stream.BackpointerStreamView;
 import org.corfudb.runtime.view.stream.IStreamView;
 import org.corfudb.runtime.view.stream.ReplexStreamView;
-import org.corfudb.util.CFUtils;
->>>>>>> a830d84f
 
 import java.util.Map;
 import java.util.HashSet;
@@ -341,12 +337,13 @@
     public enum ReplicationMode {
         CHAIN_REPLICATION {
             @Override
-<<<<<<< HEAD
             public void validateSegmentSeal(LayoutSegment layoutSegment,
                                             Map<String, CompletableFuture<Boolean>> completableFutureMap)
                     throws QuorumUnreachableException {
                 SealServersHelper.waitForChainSegmentSeal(layoutSegment, completableFutureMap);
-=======
+            }
+
+            @Override
             public AbstractReplicationView getReplicationView(Layout l, LayoutSegment ls) {
                 return new ChainReplicationView(l, ls);
             }
@@ -354,18 +351,18 @@
             @Override
             public IStreamView  getStreamView(CorfuRuntime r, UUID streamId) {
                 return new BackpointerStreamView(r, streamId);
->>>>>>> a830d84f
             }
         },
         QUORUM_REPLICATION {
             @Override
-<<<<<<< HEAD
             public void validateSegmentSeal(LayoutSegment layoutSegment,
                                             Map<String, CompletableFuture<Boolean>> completableFutureMap)
                     throws QuorumUnreachableException {
                 //TODO: Take care of log unit servers which were not sealed.
                 SealServersHelper.waitForQuorumSegmentSeal(layoutSegment, completableFutureMap);
-=======
+            }
+
+            @Override
             public AbstractReplicationView getReplicationView(Layout l, LayoutSegment ls) {
                 throw new UnsupportedOperationException("Not implemented yet");
             }
@@ -373,17 +370,17 @@
             @Override
             public IStreamView getStreamView(CorfuRuntime r, UUID streamId) {
                 throw new UnsupportedOperationException("Not implemented yet");
->>>>>>> a830d84f
             }
         },
         REPLEX {
             @Override
-<<<<<<< HEAD
             public void validateSegmentSeal(LayoutSegment layoutSegment,
                                             Map<String, CompletableFuture<Boolean>> completableFutureMap)
                     throws QuorumUnreachableException {
                 throw new UnsupportedOperationException("unsupported seal");
-=======
+            }
+
+            @Override
             public AbstractReplicationView getReplicationView(Layout l, LayoutSegment ls) {
                 return new ReplexReplicationView(l, ls);
             }
@@ -391,16 +388,24 @@
             @Override
             public IStreamView  getStreamView(CorfuRuntime r, UUID streamId) {
                 return new ReplexStreamView(r, streamId);
->>>>>>> a830d84f
             }
         },
         NO_REPLICATION {
             @Override
-<<<<<<< HEAD
             public void validateSegmentSeal(LayoutSegment layoutSegment,
                                             Map<String, CompletableFuture<Boolean>> completableFutureMap)
                     throws QuorumUnreachableException {
                 throw new UnsupportedOperationException("unsupported seal");
+            }
+
+            @Override
+            public AbstractReplicationView getReplicationView(Layout l, LayoutSegment ls) {
+                throw new UnsupportedOperationException("Replication view used without a replication mode");
+            }
+
+            @Override
+            public IStreamView getStreamView(CorfuRuntime r, UUID streamId) {
+                throw new UnsupportedOperationException("Stream view used without a replication mode");
             }
         };
 
@@ -410,21 +415,10 @@
         public abstract void validateSegmentSeal(LayoutSegment layoutSegment,
                                                  Map<String, CompletableFuture<Boolean>> completableFutureMap)
                 throws QuorumUnreachableException;
-=======
-            public AbstractReplicationView getReplicationView(Layout l, LayoutSegment ls) {
-                throw new UnsupportedOperationException("Replication view used without a replication mode");
-            }
-
-            @Override
-            public IStreamView getStreamView(CorfuRuntime r, UUID streamId) {
-                throw new UnsupportedOperationException("Stream view used without a replication mode");
-            }
-        };
 
         public abstract AbstractReplicationView getReplicationView(Layout l, LayoutSegment ls);
 
         public abstract IStreamView getStreamView(CorfuRuntime r, UUID streamId);
->>>>>>> a830d84f
     }
 
 
