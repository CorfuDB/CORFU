--- conflicted
+++ resolved
@@ -496,11 +496,7 @@
         public void assertDoesNotThrow(Class<? extends Throwable> t) {
             if (ex != null) {
                 assertThat(ex)
-<<<<<<< HEAD
-                        .isInstanceOf(t);
-=======
                         .isNotInstanceOf(t);
->>>>>>> 7803d5e1
             }
         }
 
